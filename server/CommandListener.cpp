/*
 * Copyright (C) 2008 The Android Open Source Project
 *
 * Licensed under the Apache License, Version 2.0 (the "License");
 * you may not use this file except in compliance with the License.
 * You may obtain a copy of the License at
 *
 *      http://www.apache.org/licenses/LICENSE-2.0
 *
 * Unless required by applicable law or agreed to in writing, software
 * distributed under the License is distributed on an "AS IS" BASIS,
 * WITHOUT WARRANTIES OR CONDITIONS OF ANY KIND, either express or implied.
 * See the License for the specific language governing permissions and
 * limitations under the License.
 */

// #define LOG_NDEBUG 0

#include <stdlib.h>
#include <sys/socket.h>
#include <sys/types.h>
#include <netinet/in.h>
#include <arpa/inet.h>
#include <dirent.h>
#include <errno.h>
#include <string.h>
#include <linux/if.h>
#include <resolv_netid.h>

#define __STDC_FORMAT_MACROS 1
#include <inttypes.h>

#define LOG_TAG "CommandListener"

#include <cutils/log.h>
#include <netutils/ifc.h>
#include <sysutils/SocketClient.h>

#include "CommandListener.h"
#include "ResponseCode.h"
#include "BandwidthController.h"
#include "IdletimerController.h"
#include "oem_iptables_hook.h"
#include "NetdConstants.h"
#include "FirewallController.h"
#include "RouteController.h"
#include "UidRanges.h"
#include "QtiConnectivityAdapter.h"
#include "QtiDataController.h"

#ifdef QSAP_WLAN
#include "qsap_api.h"
#endif

#include <string>
#include <vector>

namespace {

const unsigned NUM_OEM_IDS = NetworkController::MAX_OEM_ID - NetworkController::MIN_OEM_ID + 1;

Permission stringToPermission(const char* arg) {
    if (!strcmp(arg, "NETWORK")) {
        return PERMISSION_NETWORK;
    }
    if (!strcmp(arg, "SYSTEM")) {
        return PERMISSION_SYSTEM;
    }
    return PERMISSION_NONE;
}

unsigned stringToNetId(const char* arg) {
    if (!strcmp(arg, "local")) {
        return NetworkController::LOCAL_NET_ID;
    }
    // OEM NetIds are "oem1", "oem2", .., "oem50".
    if (!strncmp(arg, "oem", 3)) {
        unsigned n = strtoul(arg + 3, NULL, 0);
        if (1 <= n && n <= NUM_OEM_IDS) {
            return NetworkController::MIN_OEM_ID + n;
        }
        return NETID_UNSET;
    }
    // strtoul() returns 0 on errors, which is fine because 0 is an invalid netId.
    return strtoul(arg, NULL, 0);
}

}  // namespace

NetworkController *CommandListener::sNetCtrl = NULL;
TetherController *CommandListener::sTetherCtrl = NULL;
NatController *CommandListener::sNatCtrl = NULL;
PppController *CommandListener::sPppCtrl = NULL;
SoftapController *CommandListener::sSoftapCtrl = NULL;
BandwidthController * CommandListener::sBandwidthCtrl = NULL;
IdletimerController * CommandListener::sIdletimerCtrl = NULL;
InterfaceController *CommandListener::sInterfaceCtrl = NULL;
ResolverController *CommandListener::sResolverCtrl = NULL;
FirewallController *CommandListener::sFirewallCtrl = NULL;
ClatdController *CommandListener::sClatdCtrl = NULL;
StrictController *CommandListener::sStrictCtrl = NULL;

/**
 * List of module chains to be created, along with explicit ordering. ORDERING
 * IS CRITICAL, AND SHOULD BE TRIPLE-CHECKED WITH EACH CHANGE.
 */
static const char* FILTER_INPUT[] = {
        // Bandwidth should always be early in input chain, to make sure we
        // correctly count incoming traffic against data plan.
        BandwidthController::LOCAL_INPUT,
        FirewallController::LOCAL_INPUT,
        NULL,
};

static const char* FILTER_FORWARD[] = {
        OEM_IPTABLES_FILTER_FORWARD,
        FirewallController::LOCAL_FORWARD,
        BandwidthController::LOCAL_FORWARD,
        NatController::LOCAL_FORWARD,
        NULL,
};

static const char* FILTER_OUTPUT[] = {
        OEM_IPTABLES_FILTER_OUTPUT,
        FirewallController::LOCAL_OUTPUT,
        StrictController::LOCAL_OUTPUT,
        BandwidthController::LOCAL_OUTPUT,
        NULL,
};

static const char* RAW_PREROUTING[] = {
        BandwidthController::LOCAL_RAW_PREROUTING,
        IdletimerController::LOCAL_RAW_PREROUTING,
        NULL,
};

static const char* MANGLE_POSTROUTING[] = {
        BandwidthController::LOCAL_MANGLE_POSTROUTING,
        IdletimerController::LOCAL_MANGLE_POSTROUTING,
        NULL,
};

static const char* MANGLE_FORWARD[] = {
        NatController::LOCAL_MANGLE_FORWARD,
        NULL,
};

static const char* NAT_PREROUTING[] = {
        OEM_IPTABLES_NAT_PREROUTING,
        NULL,
};

static const char* NAT_POSTROUTING[] = {
        NatController::LOCAL_NAT_POSTROUTING,
        NULL,
};

static void createChildChains(IptablesTarget target, const char* table, const char* parentChain,
        const char** childChains) {
    const char** childChain = childChains;
    do {
        // Order is important:
        // -D to delete any pre-existing jump rule (removes references
        //    that would prevent -X from working)
        // -F to flush any existing chain
        // -X to delete any existing chain
        // -N to create the chain
        // -A to append the chain to parent

        execIptablesSilently(target, "-t", table, "-D", parentChain, "-j", *childChain, NULL);
        execIptablesSilently(target, "-t", table, "-F", *childChain, NULL);
        execIptablesSilently(target, "-t", table, "-X", *childChain, NULL);
        execIptables(target, "-t", table, "-N", *childChain, NULL);
        execIptables(target, "-t", table, "-A", parentChain, "-j", *childChain, NULL);
    } while (*(++childChain) != NULL);
}

CommandListener::CommandListener() :
                 FrameworkListener("netd", true) {
    registerCmd(new InterfaceCmd());
    registerCmd(new IpFwdCmd());
    registerCmd(new TetherCmd());
    registerCmd(new NatCmd());
    registerCmd(new ListTtysCmd());
    registerCmd(new PppdCmd());
    registerCmd(new SoftapCmd());
    registerCmd(new BandwidthControlCmd());
    registerCmd(new IdletimerControlCmd());
    registerCmd(new ResolverCmd());
    registerCmd(new FirewallCmd());
    registerCmd(new ClatdCmd());
    registerCmd(new NetworkCommand());
    registerCmd(new StrictCmd());
    registerCmd(getQtiConnectivityCmd(this));

    if (!sNetCtrl)
        sNetCtrl = new NetworkController();
    if (!sTetherCtrl)
        sTetherCtrl = new TetherController();
    if (!sNatCtrl)
        sNatCtrl = new NatController();
    if (!sPppCtrl)
        sPppCtrl = new PppController();
    if (!sSoftapCtrl)
        sSoftapCtrl = new SoftapController(this);
    if (!sBandwidthCtrl)
        sBandwidthCtrl = new BandwidthController();
    if (!sIdletimerCtrl)
        sIdletimerCtrl = new IdletimerController();
    if (!sResolverCtrl)
        sResolverCtrl = new ResolverController();
    if (!sFirewallCtrl)
        sFirewallCtrl = new FirewallController();
    if (!sInterfaceCtrl)
        sInterfaceCtrl = new InterfaceController();
    if (!sClatdCtrl)
        sClatdCtrl = new ClatdController(sNetCtrl);
    if (!sStrictCtrl)
        sStrictCtrl = new StrictController();
    initializeDataControllerLib();

    /*
     * This is the only time we touch top-level chains in iptables; controllers
     * should only mutate rules inside of their children chains, as created by
     * the constants above.
     *
     * Modules should never ACCEPT packets (except in well-justified cases);
     * they should instead defer to any remaining modules using RETURN, or
     * otherwise DROP/REJECT.
     */

    // Create chains for children modules
    createChildChains(V4V6, "filter", "INPUT", FILTER_INPUT);
    createChildChains(V4V6, "filter", "FORWARD", FILTER_FORWARD);
    createChildChains(V4V6, "filter", "OUTPUT", FILTER_OUTPUT);
    createChildChains(V4V6, "raw", "PREROUTING", RAW_PREROUTING);
    createChildChains(V4V6, "mangle", "POSTROUTING", MANGLE_POSTROUTING);
    createChildChains(V4, "mangle", "FORWARD", MANGLE_FORWARD);
    createChildChains(V4, "nat", "PREROUTING", NAT_PREROUTING);
    createChildChains(V4, "nat", "POSTROUTING", NAT_POSTROUTING);

    // Let each module setup their child chains
    setupOemIptablesHook();

    /* When enabled, DROPs all packets except those matching rules. */
    sFirewallCtrl->setupIptablesHooks();

    /* Does DROPs in FORWARD by default */
    sNatCtrl->setupIptablesHooks();
    /*
     * Does REJECT in INPUT, OUTPUT. Does counting also.
     * No DROP/REJECT allowed later in netfilter-flow hook order.
     */
    sBandwidthCtrl->setupIptablesHooks();
    /*
     * Counts in nat: PREROUTING, POSTROUTING.
     * No DROP/REJECT allowed later in netfilter-flow hook order.
     */
    sIdletimerCtrl->setupIptablesHooks();

    sBandwidthCtrl->enableBandwidthControl(false);

    if (int ret = RouteController::Init(NetworkController::LOCAL_NET_ID)) {
        ALOGE("failed to initialize RouteController (%s)", strerror(-ret));
    }
}

CommandListener::InterfaceCmd::InterfaceCmd() :
                 NetdCommand("interface") {
}

int CommandListener::InterfaceCmd::runCommand(SocketClient *cli,
                                                      int argc, char **argv) {
    if (argc < 2) {
        cli->sendMsg(ResponseCode::CommandSyntaxError, "Missing argument", false);
        return 0;
    }

    if (!strcmp(argv[1], "list")) {
        DIR *d;
        struct dirent *de;

        if (!(d = opendir("/sys/class/net"))) {
            cli->sendMsg(ResponseCode::OperationFailed, "Failed to open sysfs dir", true);
            return 0;
        }

        while((de = readdir(d))) {
            if (de->d_name[0] == '.')
                continue;
            cli->sendMsg(ResponseCode::InterfaceListResult, de->d_name, false);
        }
        closedir(d);
        cli->sendMsg(ResponseCode::CommandOkay, "Interface list completed", false);
        return 0;
    } else {
        /*
         * These commands take a minimum of 3 arguments
         */
        if (argc < 3) {
            cli->sendMsg(ResponseCode::CommandSyntaxError, "Missing argument", false);
            return 0;
        }

        if (!strcmp(argv[1], "getcfg")) {
            struct in_addr addr;
            int prefixLength;
            unsigned char hwaddr[6];
            unsigned flags = 0;

            ifc_init();
            memset(hwaddr, 0, sizeof(hwaddr));

            if (ifc_get_info(argv[2], &addr.s_addr, &prefixLength, &flags)) {
                cli->sendMsg(ResponseCode::OperationFailed, "Interface not found", true);
                ifc_close();
                return 0;
            }

            if (ifc_get_hwaddr(argv[2], (void *) hwaddr)) {
                ALOGW("Failed to retrieve HW addr for %s (%s)", argv[2], strerror(errno));
            }

            char *addr_s = strdup(inet_ntoa(addr));
            const char *updown, *brdcst, *loopbk, *ppp, *running, *multi;

            updown =  (flags & IFF_UP)           ? "up" : "down";
            brdcst =  (flags & IFF_BROADCAST)    ? " broadcast" : "";
            loopbk =  (flags & IFF_LOOPBACK)     ? " loopback" : "";
            ppp =     (flags & IFF_POINTOPOINT)  ? " point-to-point" : "";
            running = (flags & IFF_RUNNING)      ? " running" : "";
            multi =   (flags & IFF_MULTICAST)    ? " multicast" : "";

            char *flag_s;

            asprintf(&flag_s, "%s%s%s%s%s%s", updown, brdcst, loopbk, ppp, running, multi);

            char *msg = NULL;
            asprintf(&msg, "%.2x:%.2x:%.2x:%.2x:%.2x:%.2x %s %d %s",
                     hwaddr[0], hwaddr[1], hwaddr[2], hwaddr[3], hwaddr[4], hwaddr[5],
                     addr_s, prefixLength, flag_s);

            cli->sendMsg(ResponseCode::InterfaceGetCfgResult, msg, false);

            free(addr_s);
            free(flag_s);
            free(msg);

            ifc_close();
            return 0;
        } else if (!strcmp(argv[1], "setcfg")) {
            // arglist: iface [addr prefixLength] flags
            if (argc < 4) {
                cli->sendMsg(ResponseCode::CommandSyntaxError, "Missing argument", false);
                return 0;
            }
            ALOGD("Setting iface cfg");

            struct in_addr addr;
            int index = 5;

            ifc_init();

            if (!inet_aton(argv[3], &addr)) {
                // Handle flags only case
                index = 3;
            } else {
                if (ifc_set_addr(argv[2], addr.s_addr)) {
                    cli->sendMsg(ResponseCode::OperationFailed, "Failed to set address", true);
                    ifc_close();
                    return 0;
                }

                // Set prefix length on a non zero address
                if (addr.s_addr != 0 && ifc_set_prefixLength(argv[2], atoi(argv[4]))) {
                   cli->sendMsg(ResponseCode::OperationFailed, "Failed to set prefixLength", true);
                   ifc_close();
                   return 0;
               }
            }

            /* Process flags */
            for (int i = index; i < argc; i++) {
                char *flag = argv[i];
                if (!strcmp(flag, "up")) {
                    ALOGD("Trying to bring up %s", argv[2]);
                    if (ifc_up(argv[2])) {
                        ALOGE("Error upping interface");
                        cli->sendMsg(ResponseCode::OperationFailed, "Failed to up interface", true);
                        ifc_close();
                        return 0;
                    }
                } else if (!strcmp(flag, "down")) {
                    ALOGD("Trying to bring down %s", argv[2]);
                    if (ifc_down(argv[2])) {
                        ALOGE("Error downing interface");
                        cli->sendMsg(ResponseCode::OperationFailed, "Failed to down interface", true);
                        ifc_close();
                        return 0;
                    }
                } else if (!strcmp(flag, "broadcast")) {
                    // currently ignored
                } else if (!strcmp(flag, "multicast")) {
                    // currently ignored
                } else if (!strcmp(flag, "running")) {
                    // currently ignored
                } else if (!strcmp(flag, "loopback")) {
                    // currently ignored
                } else if (!strcmp(flag, "point-to-point")) {
                    // currently ignored
                } else {
                    cli->sendMsg(ResponseCode::CommandParameterError, "Flag unsupported", false);
                    ifc_close();
                    return 0;
                }
            }

            cli->sendMsg(ResponseCode::CommandOkay, "Interface configuration set", false);
            ifc_close();
            return 0;
        } else if (!strcmp(argv[1], "clearaddrs")) {
            // arglist: iface
            ALOGD("Clearing all IP addresses on %s", argv[2]);

            ifc_clear_addresses(argv[2]);

            cli->sendMsg(ResponseCode::CommandOkay, "Interface IP addresses cleared", false);
            return 0;
        } else if (!strcmp(argv[1], "ipv6privacyextensions")) {
            if (argc != 4) {
                cli->sendMsg(ResponseCode::CommandSyntaxError,
                        "Usage: interface ipv6privacyextensions <interface> <enable|disable>",
                        false);
                return 0;
            }
            int enable = !strncmp(argv[3], "enable", 7);
            if (sInterfaceCtrl->setIPv6PrivacyExtensions(argv[2], enable) == 0) {
                cli->sendMsg(ResponseCode::CommandOkay, "IPv6 privacy extensions changed", false);
            } else {
                cli->sendMsg(ResponseCode::OperationFailed,
                        "Failed to set ipv6 privacy extensions", true);
            }
            return 0;
        } else if (!strcmp(argv[1], "ipv6")) {
            if (argc != 4) {
                cli->sendMsg(ResponseCode::CommandSyntaxError,
                        "Usage: interface ipv6 <interface> <enable|disable>",
                        false);
                return 0;
            }

            int enable = !strncmp(argv[3], "enable", 7);
            if (sInterfaceCtrl->setEnableIPv6(argv[2], enable) == 0) {
                cli->sendMsg(ResponseCode::CommandOkay, "IPv6 state changed", false);
            } else {
                cli->sendMsg(ResponseCode::OperationFailed,
                        "Failed to change IPv6 state", true);
            }
            return 0;
        } else if (!strcmp(argv[1], "ipv6ndoffload")) {
            if (argc != 4) {
                cli->sendMsg(ResponseCode::CommandSyntaxError,
                        "Usage: interface ipv6ndoffload <interface> <enable|disable>",
                        false);
                return 0;
            }
            int enable = !strncmp(argv[3], "enable", 7);
            if (sInterfaceCtrl->setIPv6NdOffload(argv[2], enable) == 0) {
                cli->sendMsg(ResponseCode::CommandOkay, "IPv6 ND offload changed", false);
            } else {
                cli->sendMsg(ResponseCode::OperationFailed,
                        "Failed to change IPv6 ND offload state", true);
            }
            return 0;
        } else if (!strcmp(argv[1], "setmtu")) {
            if (argc != 4) {
                cli->sendMsg(ResponseCode::CommandSyntaxError,
                        "Usage: interface setmtu <interface> <val>", false);
                return 0;
            }
            if (sInterfaceCtrl->setMtu(argv[2], argv[3]) == 0) {
                cli->sendMsg(ResponseCode::CommandOkay, "MTU changed", false);
            } else {
                cli->sendMsg(ResponseCode::OperationFailed,
                        "Failed to set MTU", true);
            }
            return 0;
        } else {
            cli->sendMsg(ResponseCode::CommandSyntaxError, "Unknown interface cmd", false);
            return 0;
        }
    }
    return 0;
}


CommandListener::ListTtysCmd::ListTtysCmd() :
                 NetdCommand("list_ttys") {
}

int CommandListener::ListTtysCmd::runCommand(SocketClient *cli,
                                             int /* argc */, char ** /* argv */) {
    TtyCollection *tlist = sPppCtrl->getTtyList();
    TtyCollection::iterator it;

    for (it = tlist->begin(); it != tlist->end(); ++it) {
        cli->sendMsg(ResponseCode::TtyListResult, *it, false);
    }

    cli->sendMsg(ResponseCode::CommandOkay, "Ttys listed.", false);
    return 0;
}

CommandListener::IpFwdCmd::IpFwdCmd() :
                 NetdCommand("ipfwd") {
}

int CommandListener::IpFwdCmd::runCommand(SocketClient *cli, int argc, char **argv) {
    bool matched = false;
    bool success;

    if (argc == 2) {
        //   0     1
        // ipfwd status
        if (!strcmp(argv[1], "status")) {
            char *tmp = NULL;

            asprintf(&tmp, "Forwarding %s",
                     ((sTetherCtrl->forwardingRequestCount() > 0) ? "enabled" : "disabled"));
            cli->sendMsg(ResponseCode::IpFwdStatusResult, tmp, false);
            free(tmp);
            return 0;
        }
    } else if (argc == 3) {
        //  0      1         2
        // ipfwd enable  <requester>
        // ipfwd disable <requester>
        if (!strcmp(argv[1], "enable")) {
            matched = true;
            success = sTetherCtrl->enableForwarding(argv[2]);
        } else if (!strcmp(argv[1], "disable")) {
            matched = true;
            success = sTetherCtrl->disableForwarding(argv[2]);
        }
    } else if (argc == 4) {
        //  0      1      2     3
        // ipfwd  add   wlan0 dummy0
        // ipfwd remove wlan0 dummy0
        int ret = 0;
        if (!strcmp(argv[1], "add")) {
            matched = true;
            ret = RouteController::enableTethering(argv[2], argv[3]);
        } else if (!strcmp(argv[1], "remove")) {
            matched = true;
            ret = RouteController::disableTethering(argv[2], argv[3]);
        }
        success = (ret == 0);
        errno = -ret;
    }

    if (!matched) {
        cli->sendMsg(ResponseCode::CommandSyntaxError, "Unknown ipfwd cmd", false);
        return 0;
    }

    if (success) {
        cli->sendMsg(ResponseCode::CommandOkay, "ipfwd operation succeeded", false);
    } else {
        cli->sendMsg(ResponseCode::OperationFailed, "ipfwd operation failed", true);
    }
    return 0;
}

CommandListener::TetherCmd::TetherCmd() :
                 NetdCommand("tether") {
}

int CommandListener::TetherCmd::runCommand(SocketClient *cli,
                                                      int argc, char **argv) {
    int rc = 0;

    if (argc < 2) {
        cli->sendMsg(ResponseCode::CommandSyntaxError, "Missing argument", false);
        return 0;
    }

    if (!strcmp(argv[1], "stop")) {
        rc = sTetherCtrl->stopTethering();
    } else if (!strcmp(argv[1], "status")) {
        char *tmp = NULL;

        asprintf(&tmp, "Tethering services %s",
                 (sTetherCtrl->isTetheringStarted() ? "started" : "stopped"));
        cli->sendMsg(ResponseCode::TetherStatusResult, tmp, false);
        free(tmp);
        return 0;
    } else if (argc == 3) {
        if (!strcmp(argv[1], "interface") && !strcmp(argv[2], "list")) {
            InterfaceCollection *ilist = sTetherCtrl->getTetheredInterfaceList();
            InterfaceCollection::iterator it;
            for (it = ilist->begin(); it != ilist->end(); ++it) {
                cli->sendMsg(ResponseCode::TetherInterfaceListResult, *it, false);
            }
        } else if (!strcmp(argv[1], "dns") && !strcmp(argv[2], "list")) {
            char netIdStr[UINT32_STRLEN];
            snprintf(netIdStr, sizeof(netIdStr), "%u", sTetherCtrl->getDnsNetId());
            cli->sendMsg(ResponseCode::TetherDnsFwdNetIdResult, netIdStr, false);

            NetAddressCollection *dlist = sTetherCtrl->getDnsForwarders();
            NetAddressCollection::iterator it;

            for (it = dlist->begin(); it != dlist->end(); ++it) {
                cli->sendMsg(ResponseCode::TetherDnsFwdTgtListResult, inet_ntoa(*it), false);
            }
        }
    } else {
        /*
         * These commands take a minimum of 4 arguments
         */
        if (argc < 4) {
            cli->sendMsg(ResponseCode::CommandSyntaxError, "Missing argument", false);
            return 0;
        }

        if (!strcmp(argv[1], "start")) {
            if (argc % 2 == 1) {
                cli->sendMsg(ResponseCode::CommandSyntaxError, "Bad number of arguments", false);
                return 0;
            }

            int num_addrs = argc - 2;
            int arg_index = 2;
            int array_index = 0;
            in_addr *addrs = (in_addr *)malloc(sizeof(in_addr) * num_addrs);
            while (array_index < num_addrs) {
                if (!inet_aton(argv[arg_index++], &(addrs[array_index++]))) {
                    cli->sendMsg(ResponseCode::CommandParameterError, "Invalid address", false);
                    free(addrs);
                    return 0;
                }
            }
            rc = sTetherCtrl->startTethering(num_addrs, addrs);
            free(addrs);
        } else if (!strcmp(argv[1], "interface")) {
            if (!strcmp(argv[2], "add")) {
                rc = sTetherCtrl->tetherInterface(argv[3]);
            } else if (!strcmp(argv[2], "remove")) {
                rc = sTetherCtrl->untetherInterface(argv[3]);
            /* else if (!strcmp(argv[2], "list")) handled above */
            } else {
                cli->sendMsg(ResponseCode::CommandParameterError,
                             "Unknown tether interface operation", false);
                return 0;
            }
        } else if (!strcmp(argv[1], "dns")) {
            if (!strcmp(argv[2], "set")) {
                if (argc < 5) {
                    cli->sendMsg(ResponseCode::CommandSyntaxError, "Missing argument", false);
                    return 0;
                }
                unsigned netId = stringToNetId(argv[3]);
                rc = sTetherCtrl->setDnsForwarders(netId, &argv[4], argc - 4);
            /* else if (!strcmp(argv[2], "list")) handled above */
            } else {
                cli->sendMsg(ResponseCode::CommandParameterError,
                             "Unknown tether interface operation", false);
                return 0;
            }
        } else {
            cli->sendMsg(ResponseCode::CommandSyntaxError, "Unknown tether cmd", false);
            return 0;
        }
    }

    if (!rc) {
        cli->sendMsg(ResponseCode::CommandOkay, "Tether operation succeeded", false);
    } else {
        cli->sendMsg(ResponseCode::OperationFailed, "Tether operation failed", true);
    }

    return 0;
}

CommandListener::NatCmd::NatCmd() :
                 NetdCommand("nat") {
}

int CommandListener::NatCmd::runCommand(SocketClient *cli,
                                                      int argc, char **argv) {
    int rc = 0;

    if (argc < 5) {
        cli->sendMsg(ResponseCode::CommandSyntaxError, "Missing argument", false);
        return 0;
    }

    //  0     1       2        3
    // nat  enable intiface extiface
    // nat disable intiface extiface
    if (!strcmp(argv[1], "enable") && argc >= 4) {
        rc = sNatCtrl->enableNat(argv[2], argv[3]);
        if(!rc) {
            natStarted(argv[2], argv[3]);
            /* Ignore ifaces for now. */
            rc = sBandwidthCtrl->setGlobalAlertInForwardChain();
        }
    } else if (!strcmp(argv[1], "disable") && argc >= 4) {
        /* Ignore ifaces for now. */
        natStopped(argv[2], argv[3]);
        rc = sBandwidthCtrl->removeGlobalAlertInForwardChain();
        rc |= sNatCtrl->disableNat(argv[2], argv[3]);
    } else {
        cli->sendMsg(ResponseCode::CommandSyntaxError, "Unknown nat cmd", false);
        return 0;
    }

    if (!rc) {
        cli->sendMsg(ResponseCode::CommandOkay, "Nat operation succeeded", false);
    } else {
        cli->sendMsg(ResponseCode::OperationFailed, "Nat operation failed", true);
    }

    return 0;
}

CommandListener::PppdCmd::PppdCmd() :
                 NetdCommand("pppd") {
}

int CommandListener::PppdCmd::runCommand(SocketClient *cli,
                                                      int argc, char **argv) {
    int rc = 0;

    if (argc < 3) {
        cli->sendMsg(ResponseCode::CommandSyntaxError, "Missing argument", false);
        return 0;
    }

    if (!strcmp(argv[1], "attach")) {
        struct in_addr l, r, dns1, dns2;

        memset(&dns1, 0, sizeof(struct in_addr));
        memset(&dns2, 0, sizeof(struct in_addr));

        if (!inet_aton(argv[3], &l)) {
            cli->sendMsg(ResponseCode::CommandParameterError, "Invalid local address", false);
            return 0;
        }
        if (!inet_aton(argv[4], &r)) {
            cli->sendMsg(ResponseCode::CommandParameterError, "Invalid remote address", false);
            return 0;
        }
        if ((argc > 3) && (!inet_aton(argv[5], &dns1))) {
            cli->sendMsg(ResponseCode::CommandParameterError, "Invalid dns1 address", false);
            return 0;
        }
        if ((argc > 4) && (!inet_aton(argv[6], &dns2))) {
            cli->sendMsg(ResponseCode::CommandParameterError, "Invalid dns2 address", false);
            return 0;
        }
        rc = sPppCtrl->attachPppd(argv[2], l, r, dns1, dns2);
    } else if (!strcmp(argv[1], "detach")) {
        rc = sPppCtrl->detachPppd(argv[2]);
    } else {
        cli->sendMsg(ResponseCode::CommandSyntaxError, "Unknown pppd cmd", false);
        return 0;
    }

    if (!rc) {
        cli->sendMsg(ResponseCode::CommandOkay, "Pppd operation succeeded", false);
    } else {
        cli->sendMsg(ResponseCode::OperationFailed, "Pppd operation failed", true);
    }

    return 0;
}

CommandListener::SoftapCmd::SoftapCmd() :
                 NetdCommand("softap") {
}

int CommandListener::SoftapCmd::runCommand(SocketClient *cli,
                                        int argc, char **argv) {
    int rc = ResponseCode::SoftapStatusResult;
    char *retbuf = NULL;
#ifdef QSAP_WLAN
    char qccmd = 0;
#endif

    if (sSoftapCtrl == NULL) {
      cli->sendMsg(ResponseCode::ServiceStartFailed, "SoftAP is not available", false);
      return -1;
    }
    if (argc < 2) {
        cli->sendMsg(ResponseCode::CommandSyntaxError,
                     "Missing argument in a SoftAP command", false);
        return 0;
    }

#ifdef QSAP_WLAN

    if (!strcmp(argv[1], "qccmd")) {
        rc = qsap_hostd_exec(argc, argv);
        qccmd = 1;
    }
    else if (!strcmp(argv[1], "startap")) {
#else
    if (!strcmp(argv[1], "startap")) {
#endif
        rc = sSoftapCtrl->startSoftap();
    } else if (!strcmp(argv[1], "stopap")) {
        rc = sSoftapCtrl->stopSoftap();
    } else if (!strcmp(argv[1], "fwreload")) {
        rc = sSoftapCtrl->fwReloadSoftap(argc, argv);
    } else if (!strcmp(argv[1], "status")) {
        asprintf(&retbuf, "Softap service %s running",
                 (sSoftapCtrl->isSoftapStarted() ? "is" : "is not"));
        cli->sendMsg(rc, retbuf, false);
        free(retbuf);
        return 0;
    } else if (!strcmp(argv[1], "set")) {
#ifdef QSAP_WLAN
        rc = qsapsetSoftap(argc, argv);
        qccmd = 1;
#else
        rc = sSoftapCtrl->setSoftap(argc, argv);
#endif
    } else {
        cli->sendMsg(ResponseCode::CommandSyntaxError, "Unrecognized SoftAP command", false);
        return 0;
    }

#ifdef QSAP_WLAN
    if (qccmd) {
        if (!rc) {
            cli->sendMsg(ResponseCode::CommandOkay, "Softap operation succeeded", false);
        } else {
            cli->sendMsg(ResponseCode::OperationFailed, "Softap operation failed", true);
        }
        return 0;
    }
#endif

    if (rc >= 400 && rc < 600)
      cli->sendMsg(rc, "SoftAP command has failed", false);
    else
      cli->sendMsg(rc, "Ok", false);

    return 0;
}

CommandListener::ResolverCmd::ResolverCmd() :
        NetdCommand("resolver") {
}

int CommandListener::ResolverCmd::runCommand(SocketClient *cli, int argc, char **margv) {
    int rc = 0;
    const char **argv = const_cast<const char **>(margv);

    if (argc < 3) {
        cli->sendMsg(ResponseCode::CommandSyntaxError, "Resolver missing arguments", false);
        return 0;
    }

    unsigned netId = stringToNetId(argv[2]);
    // TODO: Consider making NetworkController.isValidNetwork() public
    // and making that check here.

    if (!strcmp(argv[1], "setnetdns")) {
        // "resolver setnetdns <netId> <domains> <dns1> <dns2> ..."
        if (argc >= 5) {
            rc = sResolverCtrl->setDnsServers(netId, argv[3], &argv[4], argc - 4);
        } else {
            cli->sendMsg(ResponseCode::CommandSyntaxError,
                    "Wrong number of arguments to resolver setnetdns", false);
            return 0;
        }
    } else if (!strcmp(argv[1], "clearnetdns")) { // "resolver clearnetdns <netId>"
        if (argc == 3) {
            rc = sResolverCtrl->clearDnsServers(netId);
        } else {
            cli->sendMsg(ResponseCode::CommandSyntaxError,
                    "Wrong number of arguments to resolver clearnetdns", false);
            return 0;
        }
    } else if (!strcmp(argv[1], "flushnet")) { // "resolver flushnet <netId>"
        if (argc == 3) {
            rc = sResolverCtrl->flushDnsCache(netId);
        } else {
            cli->sendMsg(ResponseCode::CommandSyntaxError,
                    "Wrong number of arguments to resolver flushnet", false);
            return 0;
        }
    } else {
        cli->sendMsg(ResponseCode::CommandSyntaxError,"Resolver unknown command", false);
        return 0;
    }

    if (!rc) {
        cli->sendMsg(ResponseCode::CommandOkay, "Resolver command succeeded", false);
    } else {
        cli->sendMsg(ResponseCode::OperationFailed, "Resolver command failed", true);
    }

    return 0;
}

CommandListener::BandwidthControlCmd::BandwidthControlCmd() :
    NetdCommand("bandwidth") {
}

void CommandListener::BandwidthControlCmd::sendGenericSyntaxError(SocketClient *cli, const char *usageMsg) {
    char *msg;
    asprintf(&msg, "Usage: bandwidth %s", usageMsg);
    cli->sendMsg(ResponseCode::CommandSyntaxError, msg, false);
    free(msg);
}

void CommandListener::BandwidthControlCmd::sendGenericOkFail(SocketClient *cli, int cond) {
    if (!cond) {
        cli->sendMsg(ResponseCode::CommandOkay, "Bandwidth command succeeeded", false);
    } else {
        cli->sendMsg(ResponseCode::OperationFailed, "Bandwidth command failed", false);
    }
}

void CommandListener::BandwidthControlCmd::sendGenericOpFailed(SocketClient *cli, const char *errMsg) {
    cli->sendMsg(ResponseCode::OperationFailed, errMsg, false);
}

int CommandListener::BandwidthControlCmd::runCommand(SocketClient *cli, int argc, char **argv) {
    if (argc < 2) {
        sendGenericSyntaxError(cli, "<cmds> <args...>");
        return 0;
    }

    ALOGV("bwctrlcmd: argc=%d %s %s ...", argc, argv[0], argv[1]);

    if (!strcmp(argv[1], "enable")) {
        int rc = sBandwidthCtrl->enableBandwidthControl(true);
        sendGenericOkFail(cli, rc);
        return 0;

    }
    if (!strcmp(argv[1], "disable")) {
        int rc = sBandwidthCtrl->disableBandwidthControl();
        sendGenericOkFail(cli, rc);
        return 0;

    }
    if (!strcmp(argv[1], "removequota") || !strcmp(argv[1], "rq")) {
        if (argc != 3) {
            sendGenericSyntaxError(cli, "removequota <interface>");
            return 0;
        }
        int rc = sBandwidthCtrl->removeInterfaceSharedQuota(argv[2]);
        sendGenericOkFail(cli, rc);
        return 0;

    }
    if (!strcmp(argv[1], "getquota") || !strcmp(argv[1], "gq")) {
        int64_t bytes;
        if (argc != 2) {
            sendGenericSyntaxError(cli, "getquota");
            return 0;
        }
        int rc = sBandwidthCtrl->getInterfaceSharedQuota(&bytes);
        if (rc) {
            sendGenericOpFailed(cli, "Failed to get quota");
            return 0;
        }

        char *msg;
        asprintf(&msg, "%" PRId64, bytes);
        cli->sendMsg(ResponseCode::QuotaCounterResult, msg, false);
        free(msg);
        return 0;

    }
    if (!strcmp(argv[1], "getiquota") || !strcmp(argv[1], "giq")) {
        int64_t bytes;
        if (argc != 3) {
            sendGenericSyntaxError(cli, "getiquota <iface>");
            return 0;
        }

        int rc = sBandwidthCtrl->getInterfaceQuota(argv[2], &bytes);
        if (rc) {
            sendGenericOpFailed(cli, "Failed to get quota");
            return 0;
        }
        char *msg;
        asprintf(&msg, "%" PRId64, bytes);
        cli->sendMsg(ResponseCode::QuotaCounterResult, msg, false);
        free(msg);
        return 0;

    }
    if (!strcmp(argv[1], "setquota") || !strcmp(argv[1], "sq")) {
        if (argc != 4) {
            sendGenericSyntaxError(cli, "setquota <interface> <bytes>");
            return 0;
        }
        int rc = sBandwidthCtrl->setInterfaceSharedQuota(argv[2], atoll(argv[3]));
        sendGenericOkFail(cli, rc);
        return 0;
    }
    if (!strcmp(argv[1], "setquotas") || !strcmp(argv[1], "sqs")) {
        int rc;
        if (argc < 4) {
            sendGenericSyntaxError(cli, "setquotas <bytes> <interface> ...");
            return 0;
        }

        for (int q = 3; argc >= 4; q++, argc--) {
            rc = sBandwidthCtrl->setInterfaceSharedQuota(argv[q], atoll(argv[2]));
            if (rc) {
                char *msg;
                asprintf(&msg, "bandwidth setquotas %s %s failed", argv[2], argv[q]);
                cli->sendMsg(ResponseCode::OperationFailed,
                             msg, false);
                free(msg);
                return 0;
            }
        }
        sendGenericOkFail(cli, rc);
        return 0;

    }
    if (!strcmp(argv[1], "removequotas") || !strcmp(argv[1], "rqs")) {
        int rc;
        if (argc < 3) {
            sendGenericSyntaxError(cli, "removequotas <interface> ...");
            return 0;
        }

        for (int q = 2; argc >= 3; q++, argc--) {
            rc = sBandwidthCtrl->removeInterfaceSharedQuota(argv[q]);
            if (rc) {
                char *msg;
                asprintf(&msg, "bandwidth removequotas %s failed", argv[q]);
                cli->sendMsg(ResponseCode::OperationFailed,
                             msg, false);
                free(msg);
                return 0;
            }
        }
        sendGenericOkFail(cli, rc);
        return 0;

    }
    if (!strcmp(argv[1], "removeiquota") || !strcmp(argv[1], "riq")) {
        if (argc != 3) {
            sendGenericSyntaxError(cli, "removeiquota <interface>");
            return 0;
        }
        int rc = sBandwidthCtrl->removeInterfaceQuota(argv[2]);
        sendGenericOkFail(cli, rc);
        return 0;

    }
    if (!strcmp(argv[1], "setiquota") || !strcmp(argv[1], "siq")) {
        if (argc != 4) {
            sendGenericSyntaxError(cli, "setiquota <interface> <bytes>");
            return 0;
        }
        int rc = sBandwidthCtrl->setInterfaceQuota(argv[2], atoll(argv[3]));
        sendGenericOkFail(cli, rc);
        return 0;

    }
    if (!strcmp(argv[1], "addnaughtyapps") || !strcmp(argv[1], "ana")) {
        if (argc < 3) {
            sendGenericSyntaxError(cli, "addnaughtyapps <appUid> ...");
            return 0;
        }
        int rc = sBandwidthCtrl->addNaughtyApps(argc - 2, argv + 2);
        sendGenericOkFail(cli, rc);
        return 0;


    }
    if (!strcmp(argv[1], "removenaughtyapps") || !strcmp(argv[1], "rna")) {
        if (argc < 3) {
            sendGenericSyntaxError(cli, "removenaughtyapps <appUid> ...");
            return 0;
        }
        int rc = sBandwidthCtrl->removeNaughtyApps(argc - 2, argv + 2);
        sendGenericOkFail(cli, rc);
        return 0;
    }
    if (!strcmp(argv[1], "happybox")) {
        if (argc < 3) {
            sendGenericSyntaxError(cli, "happybox (enable | disable)");
            return 0;
        }
        if (!strcmp(argv[2], "enable")) {
            int rc = sBandwidthCtrl->enableHappyBox();
            sendGenericOkFail(cli, rc);
            return 0;

        }
        if (!strcmp(argv[2], "disable")) {
            int rc = sBandwidthCtrl->disableHappyBox();
            sendGenericOkFail(cli, rc);
            return 0;
        }
        sendGenericSyntaxError(cli, "happybox (enable | disable)");
        return 0;
    }
    if (!strcmp(argv[1], "addniceapps") || !strcmp(argv[1], "aha")) {
        if (argc < 3) {
            sendGenericSyntaxError(cli, "addniceapps <appUid> ...");
            return 0;
        }
        int rc = sBandwidthCtrl->addNiceApps(argc - 2, argv + 2);
        sendGenericOkFail(cli, rc);
        return 0;
    }
    if (!strcmp(argv[1], "removeniceapps") || !strcmp(argv[1], "rha")) {
        if (argc < 3) {
            sendGenericSyntaxError(cli, "removeniceapps <appUid> ...");
            return 0;
        }
        int rc = sBandwidthCtrl->removeNiceApps(argc - 2, argv + 2);
        sendGenericOkFail(cli, rc);
        return 0;
    }
    if (!strcmp(argv[1], "setglobalalert") || !strcmp(argv[1], "sga")) {
        if (argc != 3) {
            sendGenericSyntaxError(cli, "setglobalalert <bytes>");
            return 0;
        }
        int rc = sBandwidthCtrl->setGlobalAlert(atoll(argv[2]));
        sendGenericOkFail(cli, rc);
        return 0;
    }
    if (!strcmp(argv[1], "debugsettetherglobalalert") || !strcmp(argv[1], "dstga")) {
        if (argc != 4) {
            sendGenericSyntaxError(cli, "debugsettetherglobalalert <interface0> <interface1>");
            return 0;
        }
        /* We ignore the interfaces for now. */
        int rc = sBandwidthCtrl->setGlobalAlertInForwardChain();
        sendGenericOkFail(cli, rc);
        return 0;

    }
    if (!strcmp(argv[1], "removeglobalalert") || !strcmp(argv[1], "rga")) {
        if (argc != 2) {
            sendGenericSyntaxError(cli, "removeglobalalert");
            return 0;
        }
        int rc = sBandwidthCtrl->removeGlobalAlert();
        sendGenericOkFail(cli, rc);
        return 0;

    }
    if (!strcmp(argv[1], "debugremovetetherglobalalert") || !strcmp(argv[1], "drtga")) {
        if (argc != 4) {
            sendGenericSyntaxError(cli, "debugremovetetherglobalalert <interface0> <interface1>");
            return 0;
        }
        /* We ignore the interfaces for now. */
        int rc = sBandwidthCtrl->removeGlobalAlertInForwardChain();
        sendGenericOkFail(cli, rc);
        return 0;

    }
    if (!strcmp(argv[1], "setsharedalert") || !strcmp(argv[1], "ssa")) {
        if (argc != 3) {
            sendGenericSyntaxError(cli, "setsharedalert <bytes>");
            return 0;
        }
        int rc = sBandwidthCtrl->setSharedAlert(atoll(argv[2]));
        sendGenericOkFail(cli, rc);
        return 0;

    }
    if (!strcmp(argv[1], "removesharedalert") || !strcmp(argv[1], "rsa")) {
        if (argc != 2) {
            sendGenericSyntaxError(cli, "removesharedalert");
            return 0;
        }
        int rc = sBandwidthCtrl->removeSharedAlert();
        sendGenericOkFail(cli, rc);
        return 0;

    }
    if (!strcmp(argv[1], "setinterfacealert") || !strcmp(argv[1], "sia")) {
        if (argc != 4) {
            sendGenericSyntaxError(cli, "setinterfacealert <interface> <bytes>");
            return 0;
        }
        int rc = sBandwidthCtrl->setInterfaceAlert(argv[2], atoll(argv[3]));
        sendGenericOkFail(cli, rc);
        return 0;

    }
    if (!strcmp(argv[1], "removeinterfacealert") || !strcmp(argv[1], "ria")) {
        if (argc != 3) {
            sendGenericSyntaxError(cli, "removeinterfacealert <interface>");
            return 0;
        }
        int rc = sBandwidthCtrl->removeInterfaceAlert(argv[2]);
        sendGenericOkFail(cli, rc);
        return 0;

    }
    if (!strcmp(argv[1], "gettetherstats") || !strcmp(argv[1], "gts")) {
        BandwidthController::TetherStats tetherStats;
        std::string extraProcessingInfo = "";
        if (argc < 2 || argc > 4) {
            sendGenericSyntaxError(cli, "gettetherstats [<intInterface> <extInterface>]");
            return 0;
        }
        tetherStats.intIface = argc > 2 ? argv[2] : "";
        tetherStats.extIface = argc > 3 ? argv[3] : "";
        // No filtering requested and there are no interface pairs to lookup.
        if (argc <= 2 && sNatCtrl->ifacePairList.empty()) {
            cli->sendMsg(ResponseCode::CommandOkay, "Tethering stats list completed", false);
            return 0;
        }
        int rc = sBandwidthCtrl->getTetherStats(cli, tetherStats, extraProcessingInfo);
        if (rc) {
                extraProcessingInfo.insert(0, "Failed to get tethering stats.\n");
                sendGenericOpFailed(cli, extraProcessingInfo.c_str());
                return 0;
        }
        return 0;

    }
<<<<<<< HEAD
=======
    if (!strcmp(argv[1], "addrestrictappsondata")) {
        if (argc < 3) {
            sendGenericSyntaxError(cli, "addrestrictappsondata <appUid> ...");
            return 0;
        }
        int rc = sBandwidthCtrl->addRestrictAppsOnData(argc - 2, argv + 2);
        sendGenericOkFail(cli, rc);
        return 0;
    }
    if (!strcmp(argv[1], "removerestrictappsondata")) {
        if (argc < 3) {
            sendGenericSyntaxError(cli, "removerestrictappsondata <appUid> ...");
            return 0;
        }
        int rc = sBandwidthCtrl->removeRestrictAppsOnData(argc - 2, argv + 2);
        sendGenericOkFail(cli, rc);
        return 0;
    }
    if (!strcmp(argv[1], "addrestrictappsonwlan")) {
        if (argc < 3) {
            sendGenericSyntaxError(cli, "addrestrictappsonwlan <appUid> ...");
            return 0;
        }
        int rc = sBandwidthCtrl->addRestrictAppsOnWlan(argc - 2, argv + 2);
        sendGenericOkFail(cli, rc);
        return 0;
    }
    if (!strcmp(argv[1], "removerestrictappsonwlan")) {
        if (argc < 3) {
            sendGenericSyntaxError(cli, "removerestrictappsonwlan <appUid> ...");
            return 0;
        }
        int rc = sBandwidthCtrl->removeRestrictAppsOnWlan(argc - 2, argv + 2);
        sendGenericOkFail(cli, rc);
        return 0;
    }
>>>>>>> bcc4796f
    if (!strcmp(argv[1], "blockAllData")) {
        if (argc < 2) {
            sendGenericSyntaxError(cli, "zerobalanceblock");
            return 0;
        }
        int rc = blockAllData();
        sendGenericOkFail(cli, rc);
        return 0;
    }
    if (!strcmp(argv[1], "unblockAllData")) {
        if (argc < 2) {
            sendGenericSyntaxError(cli, "zerobalance unblock");
            return 0;
        }
        int rc = unblockAllData();
        sendGenericOkFail(cli, rc);
        return 0;
    }

    cli->sendMsg(ResponseCode::CommandSyntaxError, "Unknown bandwidth cmd", false);
    return 0;
}

CommandListener::IdletimerControlCmd::IdletimerControlCmd() :
    NetdCommand("idletimer") {
}

int CommandListener::IdletimerControlCmd::runCommand(SocketClient *cli, int argc, char **argv) {
  // TODO(ashish): Change the error statements
    if (argc < 2) {
        cli->sendMsg(ResponseCode::CommandSyntaxError, "Missing argument", false);
        return 0;
    }

    ALOGV("idletimerctrlcmd: argc=%d %s %s ...", argc, argv[0], argv[1]);

    if (!strcmp(argv[1], "enable")) {
      if (0 != sIdletimerCtrl->enableIdletimerControl()) {
        cli->sendMsg(ResponseCode::CommandSyntaxError, "Missing argument", false);
      } else {
        cli->sendMsg(ResponseCode::CommandOkay, "Enable success", false);
      }
      return 0;

    }
    if (!strcmp(argv[1], "disable")) {
      if (0 != sIdletimerCtrl->disableIdletimerControl()) {
        cli->sendMsg(ResponseCode::CommandSyntaxError, "Missing argument", false);
      } else {
        cli->sendMsg(ResponseCode::CommandOkay, "Disable success", false);
      }
      return 0;
    }
    if (!strcmp(argv[1], "add")) {
        if (argc != 5) {
            cli->sendMsg(ResponseCode::CommandSyntaxError, "Missing argument", false);
            return 0;
        }
        if(0 != sIdletimerCtrl->addInterfaceIdletimer(
                                        argv[2], atoi(argv[3]), argv[4])) {
          cli->sendMsg(ResponseCode::OperationFailed, "Failed to add interface", false);
        } else {
          cli->sendMsg(ResponseCode::CommandOkay,  "Add success", false);
        }
        return 0;
    }
    if (!strcmp(argv[1], "remove")) {
        if (argc != 5) {
            cli->sendMsg(ResponseCode::CommandSyntaxError, "Missing argument", false);
            return 0;
        }
        // ashish: fixme timeout
        if (0 != sIdletimerCtrl->removeInterfaceIdletimer(
                                        argv[2], atoi(argv[3]), argv[4])) {
          cli->sendMsg(ResponseCode::OperationFailed, "Failed to remove interface", false);
        } else {
          cli->sendMsg(ResponseCode::CommandOkay, "Remove success", false);
        }
        return 0;
    }

    cli->sendMsg(ResponseCode::CommandSyntaxError, "Unknown idletimer cmd", false);
    return 0;
}

CommandListener::FirewallCmd::FirewallCmd() :
    NetdCommand("firewall") {
}

int CommandListener::FirewallCmd::sendGenericOkFail(SocketClient *cli, int cond) {
    if (!cond) {
        cli->sendMsg(ResponseCode::CommandOkay, "Firewall command succeeded", false);
    } else {
        cli->sendMsg(ResponseCode::OperationFailed, "Firewall command failed", false);
    }
    return 0;
}

FirewallRule CommandListener::FirewallCmd::parseRule(const char* arg) {
    if (!strcmp(arg, "allow")) {
        return ALLOW;
    } else if (!strcmp(arg, "deny")) {
        return DENY;
    } else {
        ALOGE("failed to parse uid rule (%s)", arg);
        return ALLOW;
    }
}

FirewallType CommandListener::FirewallCmd::parseFirewallType(const char* arg) {
    if (!strcmp(arg, "whitelist")) {
        return WHITELIST;
    } else if (!strcmp(arg, "blacklist")) {
        return BLACKLIST;
    } else {
        ALOGE("failed to parse firewall type (%s)", arg);
        return BLACKLIST;
    }
}

ChildChain CommandListener::FirewallCmd::parseChildChain(const char* arg) {
    if (!strcmp(arg, "dozable")) {
        return DOZABLE;
    } else if (!strcmp(arg, "standby")) {
        return STANDBY;
    } else if (!strcmp(arg, "none")) {
        return NONE;
    } else {
        ALOGE("failed to parse child firewall chain (%s)", arg);
        return INVALID_CHAIN;
    }
}

int CommandListener::FirewallCmd::runCommand(SocketClient *cli, int argc,
        char **argv) {
    if (argc < 2) {
        cli->sendMsg(ResponseCode::CommandSyntaxError, "Missing command", false);
        return 0;
    }

    if (!strcmp(argv[1], "enable")) {
        if (argc != 3) {
            cli->sendMsg(ResponseCode::CommandSyntaxError,
                        "Usage: firewall enable <whitelist|blacklist>", false);
            return 0;
        }
        FirewallType firewallType = parseFirewallType(argv[2]);

        int res = sFirewallCtrl->enableFirewall(firewallType);
        return sendGenericOkFail(cli, res);
    }
    if (!strcmp(argv[1], "disable")) {
        int res = sFirewallCtrl->disableFirewall();
        return sendGenericOkFail(cli, res);
    }
    if (!strcmp(argv[1], "is_enabled")) {
        int res = sFirewallCtrl->isFirewallEnabled();
        return sendGenericOkFail(cli, res);
    }

    if (!strcmp(argv[1], "set_interface_rule")) {
        if (argc != 4) {
            cli->sendMsg(ResponseCode::CommandSyntaxError,
                         "Usage: firewall set_interface_rule <rmnet0> <allow|deny>", false);
            return 0;
        }

        const char* iface = argv[2];
        FirewallRule rule = parseRule(argv[3]);

        int res = sFirewallCtrl->setInterfaceRule(iface, rule);
        return sendGenericOkFail(cli, res);
    }

    if (!strcmp(argv[1], "set_egress_source_rule")) {
        if (argc != 4) {
            cli->sendMsg(ResponseCode::CommandSyntaxError,
                         "Usage: firewall set_egress_source_rule <192.168.0.1> <allow|deny>",
                         false);
            return 0;
        }

        const char* addr = argv[2];
        FirewallRule rule = parseRule(argv[3]);

        int res = sFirewallCtrl->setEgressSourceRule(addr, rule);
        return sendGenericOkFail(cli, res);
    }

    if (!strcmp(argv[1], "set_egress_dest_rule")) {
        if (argc != 5) {
            cli->sendMsg(ResponseCode::CommandSyntaxError,
                         "Usage: firewall set_egress_dest_rule <192.168.0.1> <80> <allow|deny>",
                         false);
            return 0;
        }

        const char* addr = argv[2];
        int port = atoi(argv[3]);
        FirewallRule rule = parseRule(argv[4]);

        int res = 0;
        res |= sFirewallCtrl->setEgressDestRule(addr, PROTOCOL_TCP, port, rule);
        res |= sFirewallCtrl->setEgressDestRule(addr, PROTOCOL_UDP, port, rule);
        return sendGenericOkFail(cli, res);
    }

    if (!strcmp(argv[1], "set_uid_rule")) {
        if (argc != 5) {
            cli->sendMsg(ResponseCode::CommandSyntaxError,
                         "Usage: firewall set_uid_rule <dozable|standby|none> <1000> <allow|deny>",
                         false);
            return 0;
        }

        ChildChain childChain = parseChildChain(argv[2]);
        if (childChain == INVALID_CHAIN) {
            cli->sendMsg(ResponseCode::CommandSyntaxError,
                         "Invalid chain name. Valid names are: <dozable|standby|none>",
                         false);
            return 0;
        }
        int uid = atoi(argv[3]);
        FirewallRule rule = parseRule(argv[4]);
        int res = sFirewallCtrl->setUidRule(childChain, uid, rule);
        return sendGenericOkFail(cli, res);
    }

    if (!strcmp(argv[1], "enable_chain")) {
        if (argc != 3) {
            cli->sendMsg(ResponseCode::CommandSyntaxError,
                         "Usage: firewall enable_chain <dozable|standby>",
                         false);
            return 0;
        }

        ChildChain childChain = parseChildChain(argv[2]);
        int res = sFirewallCtrl->enableChildChains(childChain, true);
        return sendGenericOkFail(cli, res);
    }

    if (!strcmp(argv[1], "disable_chain")) {
        if (argc != 3) {
            cli->sendMsg(ResponseCode::CommandSyntaxError,
                         "Usage: firewall disable_chain <dozable|standby>",
                         false);
            return 0;
        }

        ChildChain childChain = parseChildChain(argv[2]);
        int res = sFirewallCtrl->enableChildChains(childChain, false);
        return sendGenericOkFail(cli, res);
    }

    cli->sendMsg(ResponseCode::CommandSyntaxError, "Unknown command", false);
    return 0;
}

CommandListener::ClatdCmd::ClatdCmd() : NetdCommand("clatd") {
}

int CommandListener::ClatdCmd::runCommand(SocketClient *cli, int argc,
                                                            char **argv) {
    int rc = 0;
    if (argc < 3) {
        cli->sendMsg(ResponseCode::CommandSyntaxError, "Missing argument", false);
        return 0;
    }

    if (!strcmp(argv[1], "stop")) {
        rc = sClatdCtrl->stopClatd(argv[2]);
    } else if (!strcmp(argv[1], "status")) {
        char *tmp = NULL;
        asprintf(&tmp, "Clatd status: %s", (sClatdCtrl->isClatdStarted(argv[2]) ?
                                            "started" : "stopped"));
        cli->sendMsg(ResponseCode::ClatdStatusResult, tmp, false);
        free(tmp);
        return 0;
    } else if (!strcmp(argv[1], "start")) {
        rc = sClatdCtrl->startClatd(argv[2]);
    } else {
        cli->sendMsg(ResponseCode::CommandSyntaxError, "Unknown clatd cmd", false);
        return 0;
    }

    if (!rc) {
        cli->sendMsg(ResponseCode::CommandOkay, "Clatd operation succeeded", false);
    } else {
        cli->sendMsg(ResponseCode::OperationFailed, "Clatd operation failed", false);
    }

    return 0;
}

CommandListener::StrictCmd::StrictCmd() :
    NetdCommand("strict") {
}

int CommandListener::StrictCmd::sendGenericOkFail(SocketClient *cli, int cond) {
    if (!cond) {
        cli->sendMsg(ResponseCode::CommandOkay, "Strict command succeeded", false);
    } else {
        cli->sendMsg(ResponseCode::OperationFailed, "Strict command failed", false);
    }
    return 0;
}

StrictPenalty CommandListener::StrictCmd::parsePenalty(const char* arg) {
    if (!strcmp(arg, "reject")) {
        return REJECT;
    } else if (!strcmp(arg, "log")) {
        return LOG;
    } else if (!strcmp(arg, "accept")) {
        return ACCEPT;
    } else {
        return INVALID;
    }
}

int CommandListener::StrictCmd::runCommand(SocketClient *cli, int argc,
        char **argv) {
    if (argc < 2) {
        cli->sendMsg(ResponseCode::CommandSyntaxError, "Missing command", false);
        return 0;
    }

    if (!strcmp(argv[1], "enable")) {
        int res = sStrictCtrl->enableStrict();
        return sendGenericOkFail(cli, res);
    }
    if (!strcmp(argv[1], "disable")) {
        int res = sStrictCtrl->disableStrict();
        return sendGenericOkFail(cli, res);
    }

    if (!strcmp(argv[1], "set_uid_cleartext_policy")) {
        if (argc != 4) {
            cli->sendMsg(ResponseCode::CommandSyntaxError,
                         "Usage: strict set_uid_cleartext_policy <uid> <accept|log|reject>",
                         false);
            return 0;
        }

        errno = 0;
        unsigned long int uid = strtoul(argv[2], NULL, 0);
        if (errno || uid > UID_MAX) {
            cli->sendMsg(ResponseCode::CommandSyntaxError, "Invalid UID", false);
            return 0;
        }

        StrictPenalty penalty = parsePenalty(argv[3]);
        if (penalty == INVALID) {
            cli->sendMsg(ResponseCode::CommandSyntaxError, "Invalid penalty argument", false);
            return 0;
        }

        int res = sStrictCtrl->setUidCleartextPenalty((uid_t) uid, penalty);
        return sendGenericOkFail(cli, res);
    }

    cli->sendMsg(ResponseCode::CommandSyntaxError, "Unknown command", false);
    return 0;
}

CommandListener::NetworkCommand::NetworkCommand() : NetdCommand("network") {
}

int CommandListener::NetworkCommand::syntaxError(SocketClient* client, const char* message) {
    client->sendMsg(ResponseCode::CommandSyntaxError, message, false);
    return 0;
}

int CommandListener::NetworkCommand::operationError(SocketClient* client, const char* message,
                                                    int ret) {
    errno = -ret;
    client->sendMsg(ResponseCode::OperationFailed, message, true);
    return 0;
}

int CommandListener::NetworkCommand::success(SocketClient* client) {
    client->sendMsg(ResponseCode::CommandOkay, "success", false);
    return 0;
}

int CommandListener::NetworkCommand::runCommand(SocketClient* client, int argc, char** argv) {
    if (argc < 2) {
        return syntaxError(client, "Missing argument");
    }

    //    0      1      2      3      4       5         6            7           8
    // network route [legacy <uid>]  add   <netId> <interface> <destination> [nexthop]
    // network route [legacy <uid>] remove <netId> <interface> <destination> [nexthop]
    //
    // nexthop may be either an IPv4/IPv6 address or one of "unreachable" or "throw".
    if (!strcmp(argv[1], "route")) {
        if (argc < 6 || argc > 9) {
            return syntaxError(client, "Incorrect number of arguments");
        }

        int nextArg = 2;
        bool legacy = false;
        uid_t uid = 0;
        if (!strcmp(argv[nextArg], "legacy")) {
            ++nextArg;
            legacy = true;
            uid = strtoul(argv[nextArg++], NULL, 0);
        }

        bool add = false;
        if (!strcmp(argv[nextArg], "add")) {
            add = true;
        } else if (strcmp(argv[nextArg], "remove")) {
            return syntaxError(client, "Unknown argument");
        }
        ++nextArg;

        if (argc < nextArg + 3 || argc > nextArg + 4) {
            return syntaxError(client, "Incorrect number of arguments");
        }

        unsigned netId = stringToNetId(argv[nextArg++]);
        const char* interface = argv[nextArg++];
        const char* destination = argv[nextArg++];
        const char* nexthop = argc > nextArg ? argv[nextArg] : NULL;

        int ret;
        if (add) {
            ret = sNetCtrl->addRoute(netId, interface, destination, nexthop, legacy, uid);
        } else {
            ret = sNetCtrl->removeRoute(netId, interface, destination, nexthop, legacy, uid);
        }
        if (ret) {
            return operationError(client, add ? "addRoute() failed" : "removeRoute() failed", ret);
        }

        return success(client);
    }

    //    0        1       2       3         4
    // network interface  add   <netId> <interface>
    // network interface remove <netId> <interface>
    if (!strcmp(argv[1], "interface")) {
        if (argc != 5) {
            return syntaxError(client, "Missing argument");
        }
        unsigned netId = stringToNetId(argv[3]);
        if (!strcmp(argv[2], "add")) {
            if (int ret = sNetCtrl->addInterfaceToNetwork(netId, argv[4])) {
                return operationError(client, "addInterfaceToNetwork() failed", ret);
            }
        } else if (!strcmp(argv[2], "remove")) {
            if (int ret = sNetCtrl->removeInterfaceFromNetwork(netId, argv[4])) {
                return operationError(client, "removeInterfaceFromNetwork() failed", ret);
            }
        } else {
            return syntaxError(client, "Unknown argument");
        }
        return success(client);
    }

    //    0      1       2         3
    // network create <netId> [permission]
    //
    //    0      1       2     3     4        5
    // network create <netId> vpn <hasDns> <secure>
    if (!strcmp(argv[1], "create")) {
        if (argc < 3) {
            return syntaxError(client, "Missing argument");
        }
        unsigned netId = stringToNetId(argv[2]);
        if (argc == 6 && !strcmp(argv[3], "vpn")) {
            bool hasDns = atoi(argv[4]);
            bool secure = atoi(argv[5]);
            if (int ret = sNetCtrl->createVirtualNetwork(netId, hasDns, secure)) {
                return operationError(client, "createVirtualNetwork() failed", ret);
            }
        } else if (argc > 4) {
            return syntaxError(client, "Unknown trailing argument(s)");
        } else {
            Permission permission = PERMISSION_NONE;
            if (argc == 4) {
                permission = stringToPermission(argv[3]);
                if (permission == PERMISSION_NONE) {
                    return syntaxError(client, "Unknown permission");
                }
            }
            if (int ret = sNetCtrl->createPhysicalNetwork(netId, permission)) {
                return operationError(client, "createPhysicalNetwork() failed", ret);
            }
        }
        return success(client);
    }

    //    0       1       2
    // network destroy <netId>
    if (!strcmp(argv[1], "destroy")) {
        if (argc != 3) {
            return syntaxError(client, "Incorrect number of arguments");
        }
        unsigned netId = stringToNetId(argv[2]);
        if (int ret = sNetCtrl->destroyNetwork(netId)) {
            return operationError(client, "destroyNetwork() failed", ret);
        }
        return success(client);
    }

    //    0       1      2      3
    // network default  set  <netId>
    // network default clear
    if (!strcmp(argv[1], "default")) {
        if (argc < 3) {
            return syntaxError(client, "Missing argument");
        }
        unsigned netId = NETID_UNSET;
        if (!strcmp(argv[2], "set")) {
            if (argc < 4) {
                return syntaxError(client, "Missing netId");
            }
            netId = stringToNetId(argv[3]);
        } else if (strcmp(argv[2], "clear")) {
            return syntaxError(client, "Unknown argument");
        }
        if (int ret = sNetCtrl->setDefaultNetwork(netId)) {
            return operationError(client, "setDefaultNetwork() failed", ret);
        }
        return success(client);
    }

    //    0        1         2      3        4          5
    // network permission   user   set  <permission>  <uid> ...
    // network permission   user  clear    <uid> ...
    // network permission network  set  <permission> <netId> ...
    // network permission network clear   <netId> ...
    if (!strcmp(argv[1], "permission")) {
        if (argc < 5) {
            return syntaxError(client, "Missing argument");
        }
        int nextArg = 4;
        Permission permission = PERMISSION_NONE;
        if (!strcmp(argv[3], "set")) {
            permission = stringToPermission(argv[4]);
            if (permission == PERMISSION_NONE) {
                return syntaxError(client, "Unknown permission");
            }
            nextArg = 5;
        } else if (strcmp(argv[3], "clear")) {
            return syntaxError(client, "Unknown argument");
        }
        if (nextArg == argc) {
            return syntaxError(client, "Missing id");
        }

        bool userPermissions = !strcmp(argv[2], "user");
        bool networkPermissions = !strcmp(argv[2], "network");
        if (!userPermissions && !networkPermissions) {
            return syntaxError(client, "Unknown argument");
        }

        std::vector<unsigned> ids;
        for (; nextArg < argc; ++nextArg) {
            if (userPermissions) {
                char* endPtr;
                unsigned id = strtoul(argv[nextArg], &endPtr, 0);
                if (!*argv[nextArg] || *endPtr) {
                    return syntaxError(client, "Invalid id");
                }
                ids.push_back(id);
            } else {
                // networkPermissions
                ids.push_back(stringToNetId(argv[nextArg]));
            }
        }
        if (userPermissions) {
            sNetCtrl->setPermissionForUsers(permission, ids);
        } else {
            // networkPermissions
            if (int ret = sNetCtrl->setPermissionForNetworks(permission, ids)) {
                return operationError(client, "setPermissionForNetworks() failed", ret);
            }
        }

        return success(client);
    }

    //    0      1     2       3           4
    // network users  add   <netId> [<uid>[-<uid>]] ...
    // network users remove <netId> [<uid>[-<uid>]] ...
    if (!strcmp(argv[1], "users")) {
        if (argc < 4) {
            return syntaxError(client, "Missing argument");
        }
        unsigned netId = stringToNetId(argv[3]);
        UidRanges uidRanges;
        if (!uidRanges.parseFrom(argc - 4, argv + 4)) {
            return syntaxError(client, "Invalid UIDs");
        }
        if (!strcmp(argv[2], "add")) {
            if (int ret = sNetCtrl->addUsersToNetwork(netId, uidRanges)) {
                return operationError(client, "addUsersToNetwork() failed", ret);
            }
        } else if (!strcmp(argv[2], "remove")) {
            if (int ret = sNetCtrl->removeUsersFromNetwork(netId, uidRanges)) {
                return operationError(client, "removeUsersFromNetwork() failed", ret);
            }
        } else {
            return syntaxError(client, "Unknown argument");
        }
        return success(client);
    }

    //    0       1      2     3
    // network protect allow <uid> ...
    // network protect  deny <uid> ...
    if (!strcmp(argv[1], "protect")) {
        if (argc < 4) {
            return syntaxError(client, "Missing argument");
        }
        std::vector<uid_t> uids;
        for (int i = 3; i < argc; ++i) {
            uids.push_back(strtoul(argv[i], NULL, 0));
        }
        if (!strcmp(argv[2], "allow")) {
            sNetCtrl->allowProtect(uids);
        } else if (!strcmp(argv[2], "deny")) {
            sNetCtrl->denyProtect(uids);
        } else {
            return syntaxError(client, "Unknown argument");
        }
        return success(client);
    }

    return syntaxError(client, "Unknown argument");
}<|MERGE_RESOLUTION|>--- conflicted
+++ resolved
@@ -1230,8 +1230,6 @@
         return 0;
 
     }
-<<<<<<< HEAD
-=======
     if (!strcmp(argv[1], "addrestrictappsondata")) {
         if (argc < 3) {
             sendGenericSyntaxError(cli, "addrestrictappsondata <appUid> ...");
@@ -1268,7 +1266,6 @@
         sendGenericOkFail(cli, rc);
         return 0;
     }
->>>>>>> bcc4796f
     if (!strcmp(argv[1], "blockAllData")) {
         if (argc < 2) {
             sendGenericSyntaxError(cli, "zerobalanceblock");
