/*
 * Copyright (C) 2014 The Android Open Source Project
 *
 * Licensed under the Apache License, Version 2.0 (the "License");
 * you may not use this file except in compliance with the License.
 * You may obtain a copy of the License at
 *
 *      http://www.apache.org/licenses/LICENSE-2.0
 *
 * Unless required by applicable law or agreed to in writing, software
 * distributed under the License is distributed on an "AS IS" BASIS,
 * WITHOUT WARRANTIES OR CONDITIONS OF ANY KIND, either express or implied.
 * See the License for the specific language governing permissions and
 * limitations under the License.
 */

#pragma once

#include "NetdConstants.h"  // IptablesTarget
#include "Permission.h"

#include <android-base/thread_annotations.h>

#include <linux/netlink.h>
#include <sys/types.h>
#include <map>
#include <mutex>

namespace android::net {

class UidRanges;

class RouteController {
public:
    // How the routing table number is determined for route modification requests.
    enum TableType {
        INTERFACE,       // Compute the table number based on the interface index.
        LOCAL_NETWORK,   // A fixed table used for routes to directly-connected clients/peers.
        LEGACY_NETWORK,  // Use a fixed table that's used to override the default network.
        LEGACY_SYSTEM,   // A fixed table, only modifiable by system apps; overrides VPNs too.
    };

    static const int ROUTE_TABLE_OFFSET_FROM_INDEX = 1000;

    static const char* const LOCAL_MANGLE_INPUT;

    [[nodiscard]] static int Init(unsigned localNetId);

    // Returns an ifindex given the interface name, by looking up in sInterfaceToTable.
    // This is currently only used by NetworkController::addInterfaceToNetwork
    // and should probabaly be changed to passing the ifindex into RouteController instead.
    // We do this instead of calling if_nametoindex because the same interface name can
    // correspond to different interface indices over time. This way, even if the interface
    // index has changed, we can still free any map entries indexed by the ifindex that was
    // used to add them.
    static uint32_t getIfIndex(const char* interface) EXCLUDES(sInterfaceToTableLock);

    [[nodiscard]] static int addInterfaceToLocalNetwork(unsigned netId, const char* interface);
    [[nodiscard]] static int removeInterfaceFromLocalNetwork(unsigned netId, const char* interface);

    [[nodiscard]] static int addInterfaceToPhysicalNetwork(unsigned netId, const char* interface,
                                                           Permission permission);
    [[nodiscard]] static int removeInterfaceFromPhysicalNetwork(unsigned netId,
                                                                const char* interface,
                                                                Permission permission);

    [[nodiscard]] static int addInterfaceToVirtualNetwork(unsigned netId, const char* interface,
                                                          bool secure, const UidRanges& uidRanges);
    [[nodiscard]] static int removeInterfaceFromVirtualNetwork(unsigned netId,
                                                               const char* interface, bool secure,
                                                               const UidRanges& uidRanges);

    [[nodiscard]] static int modifyPhysicalNetworkPermission(unsigned netId, const char* interface,
                                                             Permission oldPermission,
                                                             Permission newPermission);

    [[nodiscard]] static int addUsersToVirtualNetwork(unsigned netId, const char* interface,
                                                      bool secure, const UidRanges& uidRanges);
    [[nodiscard]] static int removeUsersFromVirtualNetwork(unsigned netId, const char* interface,
                                                           bool secure, const UidRanges& uidRanges);

    [[nodiscard]] static int addUsersToRejectNonSecureNetworkRule(const UidRanges& uidRanges);
    [[nodiscard]] static int removeUsersFromRejectNonSecureNetworkRule(const UidRanges& uidRanges);

    [[nodiscard]] static int addInterfaceToDefaultNetwork(const char* interface,
                                                          Permission permission);
    [[nodiscard]] static int removeInterfaceFromDefaultNetwork(const char* interface,
                                                               Permission permission);

    // |nexthop| can be NULL (to indicate a directly-connected route), "unreachable" (to indicate a
    // route that's blocked), "throw" (to indicate the lack of a match), or a regular IP address.
    [[nodiscard]] static int addRoute(const char* interface, const char* destination,
                                      const char* nexthop, TableType tableType);
    [[nodiscard]] static int removeRoute(const char* interface, const char* destination,
                                         const char* nexthop, TableType tableType);

    [[nodiscard]] static int enableTethering(const char* inputInterface,
                                             const char* outputInterface);
    [[nodiscard]] static int disableTethering(const char* inputInterface,
                                              const char* outputInterface);

    [[nodiscard]] static int addVirtualNetworkFallthrough(unsigned vpnNetId,
                                                          const char* physicalInterface,
                                                          Permission permission);
    [[nodiscard]] static int removeVirtualNetworkFallthrough(unsigned vpnNetId,
                                                             const char* physicalInterface,
                                                             Permission permission);

    // For testing.
    static int (*iptablesRestoreCommandFunction)(IptablesTarget, const std::string&,
                                                 const std::string&, std::string *);

private:
    friend class RouteControllerTest;

    static std::mutex sInterfaceToTableLock;
    static std::map<std::string, uint32_t> sInterfaceToTable GUARDED_BY(sInterfaceToTableLock);

    static int configureDummyNetwork();
<<<<<<< HEAD
    static int flushRoutes(const char* interface) EXCLUDES(sInterfaceToTableLock);
    static int flushRoutes(uint32_t table);
    static uint32_t getRouteTableForInterfaceLocked(const char *interface)
=======
    [[nodiscard]] static int flushRoutes(const char* interface) EXCLUDES(sInterfaceToTableLock);
    [[nodiscard]] static int flushRoutes(uint32_t table);
    static uint32_t getRouteTableForInterfaceLocked(const char* interface)
>>>>>>> 5904ae22
            REQUIRES(sInterfaceToTableLock);
    static uint32_t getRouteTableForInterface(const char *interface) EXCLUDES(sInterfaceToTableLock);
    static int modifyDefaultNetwork(uint16_t action, const char* interface, Permission permission);
    static int modifyPhysicalNetwork(unsigned netId, const char* interface, Permission permission,
                                     bool add);
    static int modifyRoute(uint16_t action, const char* interface, const char* destination,
                           const char* nexthop, TableType tableType);
    static int modifyTetheredNetwork(uint16_t action, const char* inputInterface,
                                     const char* outputInterface);
    static int modifyVpnFallthroughRule(uint16_t action, unsigned vpnNetId,
                                        const char* physicalInterface, Permission permission);
    static int modifyVirtualNetwork(unsigned netId, const char* interface,
                                    const UidRanges& uidRanges, bool secure, bool add,
                                    bool modifyNonUidBasedRules);
    static void updateTableNamesFile() EXCLUDES(sInterfaceToTableLock);
};

// Public because they are called by by RouteControllerTest.cpp.
// TODO: come up with a scheme of unit testing this code that does not rely on making all its
// functions public.
[[nodiscard]] int modifyIpRoute(uint16_t action, uint32_t table, const char* interface,
                                const char* destination, const char* nexthop);
uint32_t getRulePriority(const nlmsghdr *nlh);
[[nodiscard]] int modifyIncomingPacketMark(unsigned netId, const char* interface,
                                           Permission permission, bool add);

}  // namespace android::net<|MERGE_RESOLUTION|>--- conflicted
+++ resolved
@@ -117,15 +117,9 @@
     static std::map<std::string, uint32_t> sInterfaceToTable GUARDED_BY(sInterfaceToTableLock);
 
     static int configureDummyNetwork();
-<<<<<<< HEAD
-    static int flushRoutes(const char* interface) EXCLUDES(sInterfaceToTableLock);
-    static int flushRoutes(uint32_t table);
-    static uint32_t getRouteTableForInterfaceLocked(const char *interface)
-=======
     [[nodiscard]] static int flushRoutes(const char* interface) EXCLUDES(sInterfaceToTableLock);
     [[nodiscard]] static int flushRoutes(uint32_t table);
     static uint32_t getRouteTableForInterfaceLocked(const char* interface)
->>>>>>> 5904ae22
             REQUIRES(sInterfaceToTableLock);
     static uint32_t getRouteTableForInterface(const char *interface) EXCLUDES(sInterfaceToTableLock);
     static int modifyDefaultNetwork(uint16_t action, const char* interface, Permission permission);
