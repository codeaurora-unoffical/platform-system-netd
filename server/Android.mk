--- conflicted
+++ resolved
@@ -122,11 +122,8 @@
         oem_iptables_hook.cpp \
         binder/android/net/UidRange.cpp \
         binder/android/net/metrics/INetdEventListener.aidl \
-<<<<<<< HEAD
         QtiDataController.cpp \
-=======
         dns/DnsTlsTransport.cpp \
->>>>>>> ce57c80e
 
 LOCAL_AIDL_INCLUDES := $(LOCAL_PATH)/binder
 
