--- conflicted
+++ resolved
@@ -26,10 +26,6 @@
 
 #define LOG_TAG "OemIptablesHook"
 #include <log/log.h>
-<<<<<<< HEAD
-#include <logwrap/logwrap.h>
-=======
->>>>>>> 5904ae22
 #include "NetdConstants.h"
 
 namespace {
