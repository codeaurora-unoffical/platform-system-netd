/*
 * Copyright (C) 2008 The Android Open Source Project
 *
 * Licensed under the Apache License, Version 2.0 (the "License");
 * you may not use this file except in compliance with the License.
 * You may obtain a copy of the License at
 *
 *      http://www.apache.org/licenses/LICENSE-2.0
 *
 * Unless required by applicable law or agreed to in writing, software
 * distributed under the License is distributed on an "AS IS" BASIS,
 * WITHOUT WARRANTIES OR CONDITIONS OF ANY KIND, either express or implied.
 * See the License for the specific language governing permissions and
 * limitations under the License.
 */

#include <stdlib.h>
#include <errno.h>
#include <fcntl.h>
#include <string.h>

#include <sys/socket.h>
#include <sys/stat.h>
#include <sys/ioctl.h>
#include <sys/types.h>
#include <sys/wait.h>

#include <netinet/in.h>
#include <arpa/inet.h>

#include <linux/wireless.h>

#include <openssl/evp.h>
#include <openssl/sha.h>

#define LOG_TAG "SoftapController"
#include <cutils/log.h>
#include <netutils/ifc.h>
#include <private/android_filesystem_config.h>
#include "wifi.h"
#include "ResponseCode.h"

#include "SoftapController.h"

#ifdef LIBWPA_CLIENT_EXISTS
#include <dirent.h>
#include "wpa_ctrl.h"
#endif

#ifdef LIBWPA_CLIENT_EXISTS
static const char HOSTAPD_UNIX_FILE[]    = "/data/misc/wifi/hostapd/wlan0";
static const char HOSTAPD_SOCKETS_DIR[]    = "/data/misc/wifi/sockets";
static const char HOSTAPD_DHCP_DIR[]    = "/data/misc/dhcp";
#endif
static const char HOSTAPD_CONF_FILE[]    = "/data/misc/wifi/hostapd.conf";
static const char HOSTAPD_BIN_FILE[]    = "/system/bin/hostapd";

SoftapController::SoftapController(SocketListener *sl)
    : mPid(0) {
    mSpsl = sl;
}

SoftapController::~SoftapController() {
}

#ifdef LIBWPA_CLIENT_EXISTS
void *SoftapController::threadStart(void *obj){
    SoftapController *me = reinterpret_cast<SoftapController *>(obj);
    struct wpa_ctrl *ctrl;
    int count = 0;

    ALOGD("SoftapController::threadStart...");

    DIR *dir = NULL;

    dir = opendir(HOSTAPD_SOCKETS_DIR);
    if (NULL == dir && errno == ENOENT) {
        mkdir(HOSTAPD_SOCKETS_DIR, S_IRWXU|S_IRWXG|S_IRWXO);
        chown(HOSTAPD_SOCKETS_DIR, AID_WIFI, AID_WIFI);
        chmod(HOSTAPD_SOCKETS_DIR, S_IRWXU|S_IRWXG);
    } else {
         if (dir != NULL) { /* Directory already exists */
             ALOGD("%s already exists", HOSTAPD_SOCKETS_DIR);
             closedir(dir);
         }
<<<<<<< HEAD
         if (errno == EACCES) {
             ALOGE("Cant open %s , check permissions ", HOSTAPD_SOCKETS_DIR);
         }
=======
         if (errno == EACCES)
             ALOGE("Cant open %s , check permissions ", HOSTAPD_SOCKETS_DIR);
>>>>>>> 25aabbc0
    }
    chmod(HOSTAPD_DHCP_DIR, S_IRWXU|S_IRWXG|S_IRWXO);

    ctrl = wpa_ctrl_open(HOSTAPD_UNIX_FILE);
<<<<<<< HEAD
    while (ctrl == NULL) {
        /*
         * Try to connect to hostapd via wpa_ctrl interface.
         * During conneciton process, it is possible that hostapd
         * has station connected to it.
         * Set sleep time to a appropriate value to lower the
         * ratio that miss the STA-CONNECTED msg from hostapd
         */
        usleep(20000);
        ctrl = wpa_ctrl_open(HOSTAPD_UNIX_FILE);
        if (ctrl != NULL || count >= 150) {
            break;
        }
        count ++;
    }
    if (count == 150 && ctrl == NULL) {
=======
    while ( ctrl == NULL ){
        /*
         * thread is used to receive sta connected msg from hostapd
         * through wap_ctrl interface, when thread is starting up,
         * it's possible that hostpd has sta connected to it, so
         * decrease sleep time to 10ms to lower the ratio that
         * miss the msg from hostapd
         */
        usleep(20000);
        ctrl = wpa_ctrl_open(HOSTAPD_UNIX_FILE);
        if (ctrl != NULL || count >= 150)
            break;
        count++;
    }
    if (count == 150 && ctrl == NULL){
>>>>>>> 25aabbc0
        ALOGE("Connection to hostapd Error.");
        return NULL;
    }

<<<<<<< HEAD
    if (wpa_ctrl_attach(ctrl) != 0) {
=======
    if (wpa_ctrl_attach(ctrl) !=0 ){
>>>>>>> 25aabbc0
        wpa_ctrl_close(ctrl);
        ALOGE("Attach to hostapd Error.");
        return NULL;
    }

<<<<<<< HEAD
    while (me->mHostapdFlag) {
=======
    while(me->mHostapdFlag) {
>>>>>>> 25aabbc0
        int res = 0;
        char buf[256];
        char dest_str[300];
        while (wpa_ctrl_pending(ctrl)) {
            size_t len = sizeof(buf) - 1;
            res = wpa_ctrl_recv(ctrl, buf, &len);
            if (res == 0) {
                buf[len] = '\0';
                ALOGD("Get event from hostapd (%s)", buf);
                memset(dest_str, 0x0, sizeof(dest_str));
                snprintf(dest_str, sizeof(dest_str), "IfaceMessage active %s", buf);
                me->mSpsl->sendBroadcast(ResponseCode::InterfaceMessage, dest_str, false);
<<<<<<< HEAD
            } else {
                break;
            }
        }

        if (res < 0) {
            break;
        }
=======
            }else
                break;
        }
        if(res < 0)
        break;
>>>>>>> 25aabbc0
        sleep(2);
    }

    wpa_ctrl_detach(ctrl);
    wpa_ctrl_close(ctrl);

    return NULL;
}
#endif

int SoftapController::startSoftap() {
    pid_t pid = 1;

    if (mPid) {
        ALOGE("SoftAP is already running");
        return ResponseCode::SoftapStatusResult;
    }

    if ((pid = fork()) < 0) {
        ALOGE("fork failed (%s)", strerror(errno));
        return ResponseCode::ServiceStartFailed;
    }

    if (!pid) {
        ensure_entropy_file_exists();
        if (execl(HOSTAPD_BIN_FILE, HOSTAPD_BIN_FILE,
                  "-e", WIFI_ENTROPY_FILE,
                  HOSTAPD_CONF_FILE, (char *) NULL)) {
            ALOGE("execl failed (%s)", strerror(errno));
        }
        ALOGE("SoftAP failed to start");
        return ResponseCode::ServiceStartFailed;
    } else {
        mPid = pid;
        ALOGD("SoftAP started successfully");
        usleep(AP_BSS_START_DELAY);
#ifdef LIBWPA_CLIENT_EXISTS
<<<<<<< HEAD
        mHostapdFlag = true;
        if ((mThreadErr = pthread_create(&mThread, NULL, SoftapController::threadStart, this)) != 0) {
=======
        mHostapdFlag = 1;
        if((mThreadErr = pthread_create(&mThread,NULL,SoftapController::threadStart,this)) != 0){
>>>>>>> 25aabbc0
            ALOGE("pthread_create failed for hostapd listen socket (%s)", strerror(errno));
        }
#endif
    }
    return ResponseCode::SoftapStatusResult;
}

int SoftapController::stopSoftap() {

    if (mPid == 0) {
        ALOGE("SoftAP is not running");
        return ResponseCode::SoftapStatusResult;
    }

#ifdef LIBWPA_CLIENT_EXISTS
<<<<<<< HEAD
    mHostapdFlag = false;
    if (mThreadErr == 0) {
=======
    mHostapdFlag = 0;
    if(mThreadErr == 0){
>>>>>>> 25aabbc0
        pthread_join(mThread, NULL);
    }
#endif

    ALOGD("Stopping the SoftAP service...");
    kill(mPid, SIGTERM);
    waitpid(mPid, NULL, 0);

    mPid = 0;
    ALOGD("SoftAP stopped successfully");
    usleep(AP_BSS_STOP_DELAY);
    return ResponseCode::SoftapStatusResult;
}

bool SoftapController::isSoftapStarted() {
    return (mPid != 0);
}

/*
 * Arguments:
 *  argv[2] - wlan interface
 *  argv[3] - SSID
 *  argv[4] - Broadcast/Hidden
 *  argv[5] - Channel
 *  argv[6] - Security
 *  argv[7] - Key
 */
int SoftapController::setSoftap(int argc, char *argv[]) {
    char psk_str[2*SHA256_DIGEST_LENGTH+1];
    int ret = ResponseCode::SoftapStatusResult;
    int fd;
    int hidden = 0;
    int channel = AP_CHANNEL_DEFAULT;
    char *wbuf = NULL;
    char *fbuf = NULL;

    if (argc < 5) {
        ALOGE("Softap set is missing arguments. Please use:");
        ALOGE("softap <wlan iface> <SSID> <hidden/broadcast> <channel> <wpa2?-psk|open> <passphrase>");
        return ResponseCode::CommandSyntaxError;
    }

    if (!strcasecmp(argv[4], "hidden"))
        hidden = 1;

    if (argc >= 5) {
        channel = atoi(argv[5]);
        if (channel <= 0)
            channel = AP_CHANNEL_DEFAULT;
    }

    asprintf(&wbuf, "interface=%s\ndriver=nl80211\nctrl_interface="
            "/data/misc/wifi/hostapd\nssid=%s\nchannel=%d\nieee80211n=1\n"
            "hw_mode=g\nignore_broadcast_ssid=%d\nwowlan_triggers=any\n",
            argv[2], argv[3], channel, hidden);

    if (argc > 7) {
        if (!strcmp(argv[6], "wpa-psk")) {
            generatePsk(argv[3], argv[7], psk_str);
            asprintf(&fbuf, "%swpa=3\nwpa_pairwise=TKIP CCMP\nwpa_psk=%s\n", wbuf, psk_str);
        } else if (!strcmp(argv[6], "wpa2-psk")) {
            generatePsk(argv[3], argv[7], psk_str);
            asprintf(&fbuf, "%swpa=2\nrsn_pairwise=CCMP\nwpa_psk=%s\n", wbuf, psk_str);
        } else if (!strcmp(argv[6], "open")) {
            asprintf(&fbuf, "%s", wbuf);
        }
    } else if (argc > 6) {
        if (!strcmp(argv[6], "open")) {
            asprintf(&fbuf, "%s", wbuf);
        }
    } else {
        asprintf(&fbuf, "%s", wbuf);
    }

    fd = open(HOSTAPD_CONF_FILE, O_CREAT | O_TRUNC | O_WRONLY | O_NOFOLLOW, 0660);
    if (fd < 0) {
        ALOGE("Cannot update \"%s\": %s", HOSTAPD_CONF_FILE, strerror(errno));
        free(wbuf);
        free(fbuf);
        return ResponseCode::OperationFailed;
    }
    if (write(fd, fbuf, strlen(fbuf)) < 0) {
        ALOGE("Cannot write to \"%s\": %s", HOSTAPD_CONF_FILE, strerror(errno));
        ret = ResponseCode::OperationFailed;
    }
    free(wbuf);
    free(fbuf);

    /* Note: apparently open can fail to set permissions correctly at times */
    if (fchmod(fd, 0660) < 0) {
        ALOGE("Error changing permissions of %s to 0660: %s",
                HOSTAPD_CONF_FILE, strerror(errno));
        close(fd);
        unlink(HOSTAPD_CONF_FILE);
        return ResponseCode::OperationFailed;
    }

    if (fchown(fd, AID_SYSTEM, AID_WIFI) < 0) {
        ALOGE("Error changing group ownership of %s to %d: %s",
                HOSTAPD_CONF_FILE, AID_WIFI, strerror(errno));
        close(fd);
        unlink(HOSTAPD_CONF_FILE);
        return ResponseCode::OperationFailed;
    }

    close(fd);
    return ret;
}

/*
 * Arguments:
 *	argv[2] - interface name
 *	argv[3] - AP or P2P or STA
 */
int SoftapController::fwReloadSoftap(int argc, char *argv[])
{
    char *fwpath = NULL;

    if (argc < 4) {
        ALOGE("SoftAP fwreload is missing arguments. Please use: softap <wlan iface> <AP|P2P|STA>");
        return ResponseCode::CommandSyntaxError;
    }

    if (strcmp(argv[3], "AP") == 0) {
        fwpath = (char *)wifi_get_fw_path(WIFI_GET_FW_PATH_AP);
    } else if (strcmp(argv[3], "P2P") == 0) {
        fwpath = (char *)wifi_get_fw_path(WIFI_GET_FW_PATH_P2P);
    } else if (strcmp(argv[3], "STA") == 0) {
        fwpath = (char *)wifi_get_fw_path(WIFI_GET_FW_PATH_STA);
    }
    if (!fwpath)
        return ResponseCode::CommandParameterError;
    if (wifi_change_fw_path((const char *)fwpath)) {
        ALOGE("Softap fwReload failed");
        return ResponseCode::OperationFailed;
    }
    else {
        ALOGD("Softap fwReload - Ok");
    }
    return ResponseCode::SoftapStatusResult;
}

void SoftapController::generatePsk(char *ssid, char *passphrase, char *psk_str) {
    unsigned char psk[SHA256_DIGEST_LENGTH];
    int j;
    // Use the PKCS#5 PBKDF2 with 4096 iterations
    PKCS5_PBKDF2_HMAC_SHA1(passphrase, strlen(passphrase),
            reinterpret_cast<const unsigned char *>(ssid), strlen(ssid),
            4096, SHA256_DIGEST_LENGTH, psk);
    for (j=0; j < SHA256_DIGEST_LENGTH; j++) {
        sprintf(&psk_str[j*2], "%02x", psk[j]);
    }
}<|MERGE_RESOLUTION|>--- conflicted
+++ resolved
@@ -83,19 +83,12 @@
              ALOGD("%s already exists", HOSTAPD_SOCKETS_DIR);
              closedir(dir);
          }
-<<<<<<< HEAD
-         if (errno == EACCES) {
-             ALOGE("Cant open %s , check permissions ", HOSTAPD_SOCKETS_DIR);
-         }
-=======
          if (errno == EACCES)
              ALOGE("Cant open %s , check permissions ", HOSTAPD_SOCKETS_DIR);
->>>>>>> 25aabbc0
     }
     chmod(HOSTAPD_DHCP_DIR, S_IRWXU|S_IRWXG|S_IRWXO);
 
     ctrl = wpa_ctrl_open(HOSTAPD_UNIX_FILE);
-<<<<<<< HEAD
     while (ctrl == NULL) {
         /*
          * Try to connect to hostapd via wpa_ctrl interface.
@@ -112,42 +105,17 @@
         count ++;
     }
     if (count == 150 && ctrl == NULL) {
-=======
-    while ( ctrl == NULL ){
-        /*
-         * thread is used to receive sta connected msg from hostapd
-         * through wap_ctrl interface, when thread is starting up,
-         * it's possible that hostpd has sta connected to it, so
-         * decrease sleep time to 10ms to lower the ratio that
-         * miss the msg from hostapd
-         */
-        usleep(20000);
-        ctrl = wpa_ctrl_open(HOSTAPD_UNIX_FILE);
-        if (ctrl != NULL || count >= 150)
-            break;
-        count++;
-    }
-    if (count == 150 && ctrl == NULL){
->>>>>>> 25aabbc0
         ALOGE("Connection to hostapd Error.");
         return NULL;
     }
 
-<<<<<<< HEAD
     if (wpa_ctrl_attach(ctrl) != 0) {
-=======
-    if (wpa_ctrl_attach(ctrl) !=0 ){
->>>>>>> 25aabbc0
         wpa_ctrl_close(ctrl);
         ALOGE("Attach to hostapd Error.");
         return NULL;
     }
 
-<<<<<<< HEAD
-    while (me->mHostapdFlag) {
-=======
     while(me->mHostapdFlag) {
->>>>>>> 25aabbc0
         int res = 0;
         char buf[256];
         char dest_str[300];
@@ -160,7 +128,6 @@
                 memset(dest_str, 0x0, sizeof(dest_str));
                 snprintf(dest_str, sizeof(dest_str), "IfaceMessage active %s", buf);
                 me->mSpsl->sendBroadcast(ResponseCode::InterfaceMessage, dest_str, false);
-<<<<<<< HEAD
             } else {
                 break;
             }
@@ -169,13 +136,6 @@
         if (res < 0) {
             break;
         }
-=======
-            }else
-                break;
-        }
-        if(res < 0)
-        break;
->>>>>>> 25aabbc0
         sleep(2);
     }
 
@@ -213,13 +173,8 @@
         ALOGD("SoftAP started successfully");
         usleep(AP_BSS_START_DELAY);
 #ifdef LIBWPA_CLIENT_EXISTS
-<<<<<<< HEAD
         mHostapdFlag = true;
         if ((mThreadErr = pthread_create(&mThread, NULL, SoftapController::threadStart, this)) != 0) {
-=======
-        mHostapdFlag = 1;
-        if((mThreadErr = pthread_create(&mThread,NULL,SoftapController::threadStart,this)) != 0){
->>>>>>> 25aabbc0
             ALOGE("pthread_create failed for hostapd listen socket (%s)", strerror(errno));
         }
 #endif
@@ -235,13 +190,8 @@
     }
 
 #ifdef LIBWPA_CLIENT_EXISTS
-<<<<<<< HEAD
     mHostapdFlag = false;
     if (mThreadErr == 0) {
-=======
-    mHostapdFlag = 0;
-    if(mThreadErr == 0){
->>>>>>> 25aabbc0
         pthread_join(mThread, NULL);
     }
 #endif
