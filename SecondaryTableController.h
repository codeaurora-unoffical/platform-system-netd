/*
 * Copyright (C) 2008 The Android Open Source Project
 *
 * Licensed under the Apache License, Version 2.0 (the "License");
 * you may not use this file except in compliance with the License.
 * You may obtain a copy of the License at
 *
 *      http://www.apache.org/licenses/LICENSE-2.0
 *
 * Unless required by applicable law or agreed to in writing, software
 * distributed under the License is distributed on an "AS IS" BASIS,
 * WITHOUT WARRANTIES OR CONDITIONS OF ANY KIND, either express or implied.
 * See the License for the specific language governing permissions and
 * limitations under the License.
 */

#ifndef _SECONDARY_TABLE_CONTROLLER_H
#define _SECONDARY_TABLE_CONTROLLER_H

#include <sysutils/FrameworkListener.h>

#include <linux/if.h>

#ifndef IFNAMSIZ
#define IFNAMSIZ 16
#endif

<<<<<<< HEAD
static const unsigned int MAX_IFACE_LENGTH = IFNAMSIZ;
=======
>>>>>>> 3c903b55
static const int INTERFACES_TRACKED = 10;
static const int BASE_TABLE_NUMBER = 60;
static int MAX_TABLE_NUMBER = BASE_TABLE_NUMBER + INTERFACES_TRACKED;

class SecondaryTableController {

public:
    SecondaryTableController();
    virtual ~SecondaryTableController();

    int addRoute(SocketClient *cli, char *iface, char *dest, int prefixLen, char *gateway);
    int removeRoute(SocketClient *cli, char *iface, char *dest, int prefixLen, char *gateway);
    int findTableNumber(const char *iface);

private:
    int modifyRoute(SocketClient *cli, char *action, char *iface, char *dest, int prefix,
            char *gateway, int tableIndex);

<<<<<<< HEAD
    char mInterfaceTable[INTERFACES_TRACKED][MAX_IFACE_LENGTH + 1];
=======
    char mInterfaceTable[INTERFACES_TRACKED][IFNAMSIZ + 1];
>>>>>>> 3c903b55
    int mInterfaceRuleCount[INTERFACES_TRACKED];

    int runAndFree(SocketClient *cli, char *cmd);
};

#endif<|MERGE_RESOLUTION|>--- conflicted
+++ resolved
@@ -25,10 +25,6 @@
 #define IFNAMSIZ 16
 #endif
 
-<<<<<<< HEAD
-static const unsigned int MAX_IFACE_LENGTH = IFNAMSIZ;
-=======
->>>>>>> 3c903b55
 static const int INTERFACES_TRACKED = 10;
 static const int BASE_TABLE_NUMBER = 60;
 static int MAX_TABLE_NUMBER = BASE_TABLE_NUMBER + INTERFACES_TRACKED;
@@ -47,11 +43,7 @@
     int modifyRoute(SocketClient *cli, char *action, char *iface, char *dest, int prefix,
             char *gateway, int tableIndex);
 
-<<<<<<< HEAD
-    char mInterfaceTable[INTERFACES_TRACKED][MAX_IFACE_LENGTH + 1];
-=======
     char mInterfaceTable[INTERFACES_TRACKED][IFNAMSIZ + 1];
->>>>>>> 3c903b55
     int mInterfaceRuleCount[INTERFACES_TRACKED];
 
     int runAndFree(SocketClient *cli, char *cmd);
