{
  "name": "com.android.resolv",
<<<<<<< HEAD
  "version": 291501300
=======
  "version": 290000000
>>>>>>> 03747d6b
}<|MERGE_RESOLUTION|>--- conflicted
+++ resolved
@@ -1,8 +1,4 @@
 {
   "name": "com.android.resolv",
-<<<<<<< HEAD
-  "version": 291501300
-=======
-  "version": 290000000
->>>>>>> 03747d6b
+  "version": 291501400
 }