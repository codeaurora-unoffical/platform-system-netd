--- conflicted
+++ resolved
@@ -22,10 +22,7 @@
 #include <condition_variable>
 #include <cstdint>
 #include <cstdlib>
-<<<<<<< HEAD
-=======
 #include <iostream>
->>>>>>> 5904ae22
 #include <mutex>
 #include <set>
 #include <vector>
@@ -53,10 +50,6 @@
 #include <com/android/internal/net/IOemNetd.h>
 #include <cutils/multiuser.h>
 #include <gtest/gtest.h>
-<<<<<<< HEAD
-#include <logwrap/logwrap.h>
-=======
->>>>>>> 5904ae22
 #include <netdbpf/bpf_shared.h>
 #include <netutils/ifc.h>
 #include "Fwmark.h"
@@ -67,17 +60,11 @@
 #include "XfrmController.h"
 #include "android/net/INetd.h"
 #include "binder/IServiceManager.h"
-<<<<<<< HEAD
-#include "netdutils/Stopwatch.h"
-#include "netdutils/Syscalls.h"
-#include "netid_client.h"  // NETID_UNSET
-=======
 #include "netdutils/InternetAddresses.h"
 #include "netdutils/Stopwatch.h"
 #include "netdutils/Syscalls.h"
 #include "netid_client.h"  // NETID_UNSET
 #include "test_utils.h"
->>>>>>> 5904ae22
 #include "tun_interface.h"
 
 #define IP6TABLES_PATH "/system/bin/ip6tables"
@@ -106,10 +93,7 @@
 using android::net::TetherStatsParcel;
 using android::net::TunInterface;
 using android::net::UidRangeParcel;
-<<<<<<< HEAD
-=======
 using android::netdutils::ScopedAddrinfo;
->>>>>>> 5904ae22
 using android::netdutils::sSyscalls;
 using android::netdutils::Stopwatch;
 
@@ -201,60 +185,6 @@
     ASSERT_TRUE(isAlive);
 }
 
-<<<<<<< HEAD
-static int randomUid() {
-    return 100000 * arc4random_uniform(7) + 10000 + arc4random_uniform(5000);
-}
-
-static std::vector<std::string> runCommand(const std::string& command) {
-    std::vector<std::string> lines;
-    FILE *f = popen(command.c_str(), "r");  // NOLINT(cert-env33-c)
-    if (f == nullptr) {
-        perror("popen");
-        return lines;
-    }
-
-    char *line = nullptr;
-    size_t bufsize = 0;
-    ssize_t linelen = 0;
-    while ((linelen = getline(&line, &bufsize, f)) >= 0) {
-        lines.push_back(std::string(line, linelen));
-        free(line);
-        line = nullptr;
-    }
-
-    pclose(f);
-    return lines;
-}
-
-static std::vector<std::string> listIpRules(const char *ipVersion) {
-    std::string command = StringPrintf("%s %s rule list", IP_PATH, ipVersion);
-    return runCommand(command);
-}
-
-static std::vector<std::string> listIptablesRule(const char *binary, const char *chainName) {
-    std::string command = StringPrintf("%s -w -n -L %s", binary, chainName);
-    return runCommand(command);
-}
-
-static int iptablesRuleLineLength(const char *binary, const char *chainName) {
-    return listIptablesRule(binary, chainName).size();
-}
-
-static bool iptablesRuleExists(const char *binary,
-                               const char *chainName,
-                               const std::string& expectedRule) {
-    std::vector<std::string> rules = listIptablesRule(binary, chainName);
-    for (const auto& rule : rules) {
-        if(rule.find(expectedRule) != std::string::npos) {
-            return true;
-        }
-    }
-    return false;
-}
-
-=======
->>>>>>> 5904ae22
 static bool iptablesNoSocketAllowRuleExists(const char *chainName){
     return iptablesRuleExists(IPTABLES_PATH, chainName, NO_SOCKET_ALLOW_RULE) &&
            iptablesRuleExists(IP6TABLES_PATH, chainName, NO_SOCKET_ALLOW_RULE);
@@ -648,17 +578,10 @@
 
     std::vector<UidRangeParcel> uidRanges = {makeUidRangeParcel(BASE_UID + 150, BASE_UID + 224),
                                              makeUidRangeParcel(BASE_UID + 226, BASE_UID + 300)};
-<<<<<<< HEAD
-
-    const std::vector<std::string> initialRulesV4 = listIpRules(IP_RULE_V4);
-    const std::vector<std::string> initialRulesV6 = listIpRules(IP_RULE_V6);
-
-=======
     // Make sure no rules existed before calling commands.
     for (auto const& range : uidRanges) {
         EXPECT_FALSE(ipRuleExistsForRange(RULE_PRIORITY, range, "prohibit"));
     }
->>>>>>> 5904ae22
     // Create two valid rules.
     ASSERT_TRUE(mNetd->networkRejectNonSecureVpn(true, uidRanges).isOk());
     for (auto const& range : uidRanges) {
@@ -1643,21 +1566,13 @@
 }
 
 TEST_F(BinderTest, BandwidthSetGlobalAlert) {
-<<<<<<< HEAD
-    long testAlertBytes = 2097149;
-=======
     int64_t testAlertBytes = 2097200;
->>>>>>> 5904ae22
 
     binder::Status status = mNetd->bandwidthSetGlobalAlert(testAlertBytes);
     EXPECT_TRUE(status.isOk()) << status.exceptionMessage();
     expectBandwidthGlobalAlertRuleExists(testAlertBytes);
 
-<<<<<<< HEAD
-    testAlertBytes = 2097152;
-=======
     testAlertBytes = 2098230;
->>>>>>> 5904ae22
     status = mNetd->bandwidthSetGlobalAlert(testAlertBytes);
     EXPECT_TRUE(status.isOk()) << status.exceptionMessage();
     expectBandwidthGlobalAlertRuleExists(testAlertBytes);
@@ -1693,24 +1608,6 @@
 
 namespace {
 
-<<<<<<< HEAD
-std::vector<std::string> listIpRoutes(const char* ipVersion, const char* table) {
-    std::string command = StringPrintf("%s %s route ls table %s", IP_PATH, ipVersion, table);
-    return runCommand(command);
-}
-
-bool ipRouteExists(const char* ipVersion, const char* table, const std::string& ipRoute) {
-    std::vector<std::string> routes = listIpRoutes(ipVersion, table);
-    for (const auto& route : routes) {
-        if (route.find(ipRoute) != std::string::npos) {
-            return true;
-        }
-    }
-    return false;
-}
-
-=======
->>>>>>> 5904ae22
 std::string ipRouteString(const std::string& ifName, const std::string& dst,
                           const std::string& nextHop) {
     std::string dstString = (dst == "0.0.0.0/0" || dst == "::/0") ? "default" : dst;
@@ -2005,18 +1902,6 @@
 }
 
 TEST_F(BinderTest, NetworkSetProtectAllowDeny) {
-<<<<<<< HEAD
-    const int testUid = randomUid();
-    binder::Status status = mNetd->networkSetProtectAllow(testUid);
-    EXPECT_TRUE(status.isOk()) << status.exceptionMessage();
-    bool ret = false;
-    status = mNetd->networkCanProtect(testUid, &ret);
-    EXPECT_TRUE(ret);
-
-    status = mNetd->networkSetProtectDeny(testUid);
-    EXPECT_TRUE(status.isOk()) << status.exceptionMessage();
-    status = mNetd->networkCanProtect(testUid, &ret);
-=======
     binder::Status status = mNetd->networkSetProtectAllow(TEST_UID1);
     EXPECT_TRUE(status.isOk()) << status.exceptionMessage();
     bool ret = false;
@@ -2031,7 +1916,6 @@
     EXPECT_TRUE(mNetd->networkClearPermissionForUser({TEST_UID1}).isOk());
 
     status = mNetd->networkCanProtect(TEST_UID1, &ret);
->>>>>>> 5904ae22
     EXPECT_FALSE(ret);
 }
 
