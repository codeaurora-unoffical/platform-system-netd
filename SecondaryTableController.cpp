--- conflicted
+++ resolved
@@ -38,11 +38,8 @@
 
 const char* SecondaryTableController::LOCAL_MANGLE_OUTPUT = "st_mangle_OUTPUT";
 const char* SecondaryTableController::LOCAL_MANGLE_POSTROUTING = "st_mangle_POSTROUTING";
-<<<<<<< HEAD
 const char* SecondaryTableController::LOCAL_MANGLE_EXEMPT = "st_mangle_EXEMPT";
 const char* SecondaryTableController::LOCAL_MANGLE_IFACE_FORMAT = "st_mangle_%s_OUTPUT";
-=======
->>>>>>> f7635e29
 const char* SecondaryTableController::LOCAL_NAT_POSTROUTING = "st_nat_POSTROUTING";
 
 SecondaryTableController::SecondaryTableController(UidMarkMap *map) : mUidMarkMap(map) {
@@ -390,7 +387,6 @@
     // The command might fail during delete if the iface is gone
     if (add && ret) return ret;
 
-<<<<<<< HEAD
     const char *fwmark6_cmd[] = {
         IP_PATH,
         "-6",
@@ -501,19 +497,6 @@
                 "--clamp-mss-to-pmtu",
                 NULL);
     }
-=======
-    /* Best effort, because some kernels might not have the needed TCPMSS */
-    execIptables(V4V6,
-            "-t",
-            "mangle",
-            add ? "-A" : "-D",
-            LOCAL_MANGLE_POSTROUTING,
-            "-p", "tcp", "-o", iface, "--tcp-flags", "SYN,RST", "SYN",
-            "-j",
-            "TCPMSS",
-            "--clamp-mss-to-pmtu",
-            NULL);
->>>>>>> f7635e29
 
     // Because the mark gets set after the intial routing decision the source IP address is that
     // of the original out interface. The only way to change the source IP address to that of the
